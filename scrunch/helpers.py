--- conflicted
+++ resolved
@@ -7,8 +7,6 @@
     from urllib.parse import urljoin
 
 
-<<<<<<< HEAD
-=======
 class ReadOnly(object):
     """
     class for protecting undesired writes to attributes
@@ -28,7 +26,6 @@
         object.__setattr__(self, attr, value)
 
 
->>>>>>> 312037f4
 def is_relative_url(url):
     return url.startswith(('.', '/'))
 
