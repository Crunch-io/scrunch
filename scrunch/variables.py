import re

import six
from scrunch.helpers import subvar_alias

VARIABLE_URL_REGEX = re.compile(
    r"^(http|https):\/\/(.*)\/api\/datasets\/([\w\d]+)\/variables\/([\w\d]+)"
    r"(\/subvariables\/([\w\d]*))?\/?$"
)


def validate_variable_url(url):
    """
    Checks if a given url matches the variable url regex or not.
    """
    return VARIABLE_URL_REGEX.match(url)


def responses_from_map(variable, response_map, cat_names, alias, parent_alias):
    subvars = variable.resource.subvariables.by('alias')

    try:
        responses = [{
<<<<<<< HEAD
            'name': cat_names.get(response_id, "Response %s" % response_id),
            'alias': subvar_alias(alias, response_id),
            'combined_ids': [
                subvars[subvar_alias(parent_alias, sv_alias)].entity_url
                for sv_alias in combined_ids
            ]
        } for response_id, combined_ids in sorted(six.iteritems(response_map))]
    except KeyError:
=======
                         'name': cat_names.get(response_id, "Response %s" % response_id),
                         'alias': subvar_alias(alias, response_id),
                         'combined_ids': [subvars[subvar_alias(parent_alias,
                                                               sv_alias)].entity_url for sv_alias in
                                          combined_ids]
                     } for response_id, combined_ids in sorted(six.iteritems(response_map))]
    except KeyError as e:
>>>>>>> 312037f4
        # This means we tried to combine a subvariable with ~id~ that does not
        # exist in the subvariables. Treat as bad input.
        raise ValueError("Unknown subvariables for variable %s" % parent_alias)
    return responses


def combinations_from_map(map, categories, missing):
    missing = missing if isinstance(missing, list) else [missing]
    combinations = [{
        'id': cat_id,
        'name': categories.get(cat_id, "Category %s" % cat_id),
        'missing': cat_id in missing,
        'combined_ids': ids if isinstance(ids, (list, tuple)) else [ids]
    } for cat_id, ids in sorted(six.iteritems(map))]
    return combinations


def combine_responses_expr(variable_url, responses):
    return {
        'function': 'combine_responses',
        'args': [{
            'variable': variable_url
        }, {
            'value': responses
        }]
    }


def combine_categories_expr(variable_url, combinations):
    return {
        'function': 'combine_categories',
        'args': [{
            'variable': variable_url
        }, {
            'value': combinations
        }]
    }<|MERGE_RESOLUTION|>--- conflicted
+++ resolved
@@ -1,6 +1,7 @@
 import re
 
 import six
+
 from scrunch.helpers import subvar_alias
 
 VARIABLE_URL_REGEX = re.compile(
@@ -21,16 +22,6 @@
 
     try:
         responses = [{
-<<<<<<< HEAD
-            'name': cat_names.get(response_id, "Response %s" % response_id),
-            'alias': subvar_alias(alias, response_id),
-            'combined_ids': [
-                subvars[subvar_alias(parent_alias, sv_alias)].entity_url
-                for sv_alias in combined_ids
-            ]
-        } for response_id, combined_ids in sorted(six.iteritems(response_map))]
-    except KeyError:
-=======
                          'name': cat_names.get(response_id, "Response %s" % response_id),
                          'alias': subvar_alias(alias, response_id),
                          'combined_ids': [subvars[subvar_alias(parent_alias,
@@ -38,7 +29,6 @@
                                           combined_ids]
                      } for response_id, combined_ids in sorted(six.iteritems(response_map))]
     except KeyError as e:
->>>>>>> 312037f4
         # This means we tried to combine a subvariable with ~id~ that does not
         # exist in the subvariables. Treat as bad input.
         raise ValueError("Unknown subvariables for variable %s" % parent_alias)
@@ -51,8 +41,8 @@
         'id': cat_id,
         'name': categories.get(cat_id, "Category %s" % cat_id),
         'missing': cat_id in missing,
-        'combined_ids': ids if isinstance(ids, (list, tuple)) else [ids]
-    } for cat_id, ids in sorted(six.iteritems(map))]
+        'combined_ids': combined_ids if isinstance(combined_ids, (list, tuple)) else [combined_ids]
+    } for cat_id, combined_ids in sorted(six.iteritems(map))]
     return combinations
 
 
