--- conflicted
+++ resolved
@@ -681,24 +681,18 @@
     del __readonly__
 
 
-<<<<<<< HEAD
 class DatasetVariablesMixin(collections.Mapping):
     """
     Handles dataset variable iteration in a dict-like way
     """
 
-    def __init__(self, ds_resource):
-        self.ds_resource = ds_resource
-        self._reload_variables()
-
     def __getitem__(self, item):
         # Check if the attribute corresponds to a variable alias
-        # TODO: have this cached
-        variable = self.ds_resource.variables.by('alias').get(item)
+        variable = self.resource.variables.by('alias').get(item)
         if variable is None:
             # Variable doesn't exists, must raise a ValueError
             raise ValueError('Dataset %s has no variable %s' % (
-                self.ds_resource.body['name'], item))
+                self.resource.body['name'], item))
         # Variable exists!, return the variable Instance
         return Variable(variable, self)
 
@@ -707,7 +701,7 @@
         Helper that takes care of updating self._vars on init and
         whenever the dataset adds a variable
         """
-        self._vars = self.ds_resource.variables.index.items()
+        self._vars = self.resource.variables.index.items()
 
     def __iter__(self):
         for var in self._vars:
@@ -734,10 +728,7 @@
         return zip(self.iterkeys(), self.itervalues())
 
 
-class Dataset(DatasetVariablesMixin):
-=======
-class Dataset(ReadOnly):
->>>>>>> 5e831839
+class Dataset(ReadOnly, DatasetVariablesMixin):
     """
     A pycrunch.shoji.Entity wrapper that provides dataset-specific methods.
     """
@@ -756,8 +747,9 @@
         # The `order` property, which provides a high-level API for
         # manipulating the "Hierarchical Order" structure of a Dataset.
         self._order = Order(self)
-        # make sure we initiate the variable mixin context
-        super(Dataset, self).__init__(self.resource)
+        # since we no longer have an __init__ on DatasetVariablesMixin because
+        # of the multiple inheritance, we just initiate self._vars here
+        self._reload_variables()
 
     def __getattr__(self, item):
         if item in self._ENTITY_ATTRIBUTES:
@@ -1519,7 +1511,7 @@
         progress = self.resource.variables.post(payload)
         # poll for progress to finish or return the url to progress
         if wait:
-            return wait_progress(r=progress, session=self.session, entity=self)
+            return wait_progress(r=progress, session=self.resource.session, entity=self)
         return progress.json()['value']
 
     def create_categorical(self, categories, alias, name, multiple, description=''):
@@ -1537,7 +1529,7 @@
                 description=description)
 
 
-class Variable(ReadOnly):
+class Variable(object):
     """
     A pycrunch.shoji.Entity wrapper that provides variable-specific methods.
     """
@@ -1551,7 +1543,6 @@
 
     CATEGORICAL_TYPES = {'categorical', 'multiple_response', 'categorical_array'}
 
-<<<<<<< HEAD
     def __init__(self, var_tuple, dataset):
         """
         :param var_tuple: A Shoji Tuple for a dataset variable
@@ -1569,11 +1560,6 @@
             self._resource = self.shoji_tuple.entity
             self.is_instance = True
         return self._resource
-=======
-    def __init__(self, resource, dataset_resource):
-        super(Variable, self).__init__(resource)
-        self.dataset = Dataset(dataset_resource)
->>>>>>> 5e831839
 
     def __getattr__(self, item):
         # don't access self.resource unless necessary
