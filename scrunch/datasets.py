--- conflicted
+++ resolved
@@ -180,33 +180,6 @@
     return User(ret)
 
 
-<<<<<<< HEAD
-def create_dataset(name, variables, connection=None, **kwargs):
-    if connection is None:
-        connection = _get_connection()
-        if not connection:
-            raise AttributeError(
-                "Authenticate first with scrunch.connect() or by providing "
-                "config/environment variables")
-
-    dataset_doc = {
-        'element': 'shoji:entity',
-        'body': {
-            'name': name,
-            'table': {
-                'element': 'crunch:table',
-                'metadata': variables
-            }
-        }
-    }
-    dataset_doc['body'].update(**kwargs)
-
-    shoji_ds = connection.datasets.create(dataset_doc).refresh()
-    return Dataset(shoji_ds)
-
-
-=======
->>>>>>> 8cded2d4
 class User:
     _MUTABLE_ATTRIBUTES = {'name', 'email'}
     _IMMUTABLE_ATTRIBUTES = {'id'}
@@ -571,7 +544,7 @@
         Change the current editor of the Crunch dataset.
 
         :param user:
-            The email or a User instance of the user who should 
+            The email or a User instance of the user who should
             be set as the new current editor of the given dataset.
         """
         if not isinstance(user, User):
@@ -1653,7 +1626,7 @@
     def integrate(self):
         if self.derived:
             self.resource.edit(derived=False)
-            
+
     def edit_categorical(self, categories, rules):
         # validate rules and categories are same size
         _validate_category_rules(categories, rules)
