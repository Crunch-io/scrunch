--- conflicted
+++ resolved
@@ -5,8 +5,6 @@
 import os
 import re
 
-<<<<<<< HEAD
-=======
 import six
 
 from scrunch.helpers import (abs_url, subvar_alias, download_file,
@@ -14,21 +12,17 @@
 
 import pandas as pd
 
->>>>>>> 312037f4
 import pycrunch
-import six
-from pycrunch.exporting import export_dataset
 from pycrunch.importing import Importer
 from pycrunch.shoji import wait_progress
+from pycrunch.exporting import export_dataset
+
+from scrunch.expressions import parse_expr, process_expr, prettify
+from scrunch.exceptions import (AuthenticationError, OrderUpdateError,
+                                InvalidPathError, InvalidReferenceError)
+from scrunch.variables import (responses_from_map, combinations_from_map,
+                               combine_responses_expr, combine_categories_expr)
 from scrunch.categories import CategoryList
-from scrunch.exceptions import (AuthenticationError, InvalidPathError,
-                                InvalidReferenceError, OrderUpdateError)
-from scrunch.expressions import parse_expr, prettify, process_expr
-from scrunch.helpers import abs_url, case_expr, download_file, subvar_alias
-from scrunch.variables import (combinations_from_map, combine_categories_expr,
-                               combine_responses_expr, responses_from_map)
-
-import pandas as pd
 
 if six.PY2:  # pragma: no cover
     import ConfigParser as configparser
@@ -827,9 +821,10 @@
                 raise AttributeError("Can't edit attibute %s of variable %s" % (
                     key, self.name
                 ))
-            if key in ['start_date', 'end_date'] and (
-                    isinstance(kwargs[key], datetime.date) or
-                    isinstance(kwargs[key], datetime.datetime)):
+            if key in ['start_date', 'end_date'] and \
+                    (isinstance(kwargs[key], datetime.date) or
+                    isinstance(kwargs[key], datetime.datetime)
+                     ):
                 kwargs[key] = kwargs[key].isoformat()
 
         return self.resource.edit(**kwargs)
@@ -950,8 +945,8 @@
     def get_exclusion(self):
         return prettify(self.resource.exclusion.body.expression, self)
 
-    def create_single_response(
-            self, categories, name, alias, description='', missing=True):
+    def create_single_response(self, categories,
+                           name, alias, description='', missing=True):
         """
         Creates a categorical variable deriving from other variables.
         Uses Crunch's `case` function.
@@ -1040,7 +1035,6 @@
 
     def copy_variable(self, variable, name, alias):
         SUBVAR_ALIAS = re.compile(r'.+_(\d+)$')
-
         def subrefs(_variable, _alias):
             # In the case of MR variables, we want the copies' subvariables
             # to have their aliases in the same pattern and order that the
@@ -1113,8 +1107,7 @@
         # return an instance of Variable
         return self[new_var['body']['alias']]
 
-    def combine_categories(
-            self, variable, map, categories, missing=None, default=None,
+    def combine_categories(self, variable, map, categories, missing=None, default=None,
             name='', alias='', description=''):
         if not alias or not name:
             raise ValueError("Name and alias are required")
@@ -1125,8 +1118,7 @@
             return self.combine_categorical(variable, map, categories, missing, default,
                                             name=name, alias=alias, description=description)
 
-    def combine_categorical(
-            self, variable, map, categories=None, missing=None,
+    def combine_categorical(self, variable, map, categories=None, missing=None,
             default=None, name='', alias='', description=''):
         """
         Create a new variable in the given dataset that is a recode
@@ -1165,9 +1157,8 @@
         # at this point we are returning a Variable instance
         return self[new_var['body']['alias']]
 
-    def combine_multiple_response(
-            self, variable, map, categories=None, default=None,
-            name='', alias='', description=''):
+    def combine_multiple_response(self, variable, map, categories=None, default=None,
+                          name='', alias='', description=''):
         """
         Creates a new variable in the given dataset that combines existing
         responses into new categorized ones
@@ -1474,27 +1465,17 @@
                 raise AttributeError("At least a variable was not found")
             # Now build the payload with selected variables
             payload['where'] = {
-                'function': 'select',
-                'args': [{
-                    'map': {
-                        x: {'variable': x} for x in id_vars
-                    }
-                }]
-            }
+                    'function': 'select',
+                    'args': [{
+                        'map': {
+                            x: {'variable': x} for x in id_vars
+                        }
+                    }]
+                }
         # hidden is mutually exclusive with
         # variables to include in the download
         if hidden and not variables:
             payload['where'] = {
-<<<<<<< HEAD
-                'function': 'select',
-                'args': [{
-                    'map': {
-                        x: {'variable': x} for x in self.resource.variables.index.keys()
-                    }
-                }]
-            }
-        url = export_dataset(self.resource, payload, format='csv')
-=======
                     'function': 'select',
                     'args': [{
                         'map': {
@@ -1504,7 +1485,6 @@
                     }]
                 }
         url = export_dataset(self.resource, payload, format=format)
->>>>>>> 312037f4
         download_file(url, path)
 
     def join(self, left_var, right_ds, right_var, columns=None,
@@ -1578,11 +1558,11 @@
          on the `multiple` parameter.
         """
         if multiple:
-            return self.create_multiple_response(
-                categories, alias=alias, name=name, description=description)
+            return self.create_multiple_response(categories, alias=alias,
+                name=name, description=description)
         else:
-            return self.create_single_response(
-                categories, alias=alias, name=name, description=description)
+            return self.create_single_response(categories, alias=alias, name=name,
+                description=description)
 
 
 class Variable(object):
@@ -1656,9 +1636,8 @@
         LOG.debug("UNHIDING")
         self.resource.edit(discarded=False)
 
-    def combine(
-            self, alias=None, map=None, names=None, default='missing',
-            name=None, description=None):
+    def combine(self, alias=None, map=None, names=None, default='missing',
+               name=None, description=None):
         # DEPRECATED - USE Dataset.combine*
         """
         Implements SPSS-like recode functionality for Crunch variables.
