import collections
import datetime
import json
import logging
import os
import re
import sys

import pandas as pd
import pycrunch
import six
from pycrunch.exporting import export_dataset
from pycrunch.importing import Importer
from pycrunch.shoji import wait_progress
from scrunch.categories import CategoryList
from scrunch.exceptions import AuthenticationError
from scrunch.expressions import parse_expr, prettify, process_expr
from scrunch.helpers import (ReadOnly, _validate_category_rules, abs_url,
                             case_expr, download_file, subvar_alias)
<<<<<<< HEAD
from scrunch.order import DatasetVariablesOrder, ProjectDatasetsOrder
from scrunch.subentity import Deck, Filter
=======
from scrunch.subentity import Deck, Filter, Multitable
>>>>>>> 1370b257
from scrunch.variables import (combinations_from_map, combine_categories_expr,
                               combine_responses_expr, responses_from_map)

if six.PY2:  # pragma: no cover
    import ConfigParser as configparser
    from urlparse import urlsplit, urljoin
else:
    import configparser
    from urllib.parse import urlsplit, urljoin

_VARIABLE_PAYLOAD_TMPL = {
    'element': 'shoji:entity',
    'body': {
        'name': 'name',
        'description': 'description',
        'alias': 'alias'
    }
}

_MR_TYPE = 'multiple_response'

LOG = logging.getLogger('scrunch')


def _set_debug_log():
    # ref: http://docs.python-requests.org/en/master/api/#api-changes
    #
    #  These two lines enable debugging at httplib level
    # (requests->urllib3->http.client)
    # You will see the REQUEST, including HEADERS and DATA,
    # and RESPONSE with HEADERS but without DATA.
    # The only thing missing will be the response.body which is not logged.
    try:
        import http.client as http_client
    except ImportError:
        # Python 2
        import httplib as http_client
    http_client.HTTPConnection.debuglevel = 1
    LOG.setLevel(logging.DEBUG)
    requests_log = logging.getLogger("requests.packages.urllib3")
    requests_log.setLevel(logging.DEBUG)
    requests_log.propagate = True


def _get_connection(file_path='crunch.ini'):
    """
    Utilitarian function that reads credentials from
    file or from ENV variables
    """
    if pycrunch.session is not None:
        return pycrunch.session
    # try to get credentials from environment
    username = os.environ.get('CRUNCH_USERNAME')
    password = os.environ.get('CRUNCH_PASSWORD')
    site = os.environ.get('CRUNCH_URL')
    if username and password and site:
        LOG.debug("Found Crunch credentials on Environment")
        return pycrunch.connect(username, password, site)
    elif username and password:
        LOG.debug("Found Crunch credentials on Environment")
        return pycrunch.connect(username, password)
    # try reading from .ini file
    config = configparser.ConfigParser()
    config.read(file_path)
    try:
        username = config.get('DEFAULT', 'CRUNCH_USERNAME')
        password = config.get('DEFAULT', 'CRUNCH_PASSWORD')
    except:
        username = password = None
    try:
        site = config.get('DEFAULT', 'CRUNCH_URL')
    except:
        site = None
    # now try to login with obtained creds
    if username and password and site:
        LOG.debug("Found Crunch credentials on crunch.ini")
        return pycrunch.connect(username, password, site)
    elif username and password:
        LOG.debug("Found Crunch credentials on crunch.ini")
        return pycrunch.connect(username, password)
    else:
        raise AuthenticationError(
            "Unable to find crunch session, crunch.ini file or environment variables.")


def get_dataset(dataset, connection=None, editor=False, project=None):
    """
    Retrieve a reference to a given dataset (either by name, or ID) if it exists
    and the user has access permissions to it. If you have access to the dataset
    through a project you should do pass the project parameter.
    This method tries to use pycrunch singleton connection, environment variables
    or a crunch.ini config file if the optional "connection" parameter isn't provided.

    Also able to change editor while getting the dataset with the optional
    editor parameter.

    Returns a Dataset Entity record if the dataset exists.
    Raises a KeyError if no such dataset exists.

    To get a Dataset from a Project we are building a url and making a request
    through pycrunch.session object, we instead should use the /search endpoint
    from crunch, but currently it's not working by id's.
    """
    if connection is None:
        connection = _get_connection()
        if not connection:
            raise AttributeError(
                "Authenticate first with scrunch.connect() or by providing "
                "config/environment variables")
    root = connection

    if project:
        if isinstance(project, six.string_types):
            project_obj = get_project(project, connection)
            ds = project_obj.get_dataset(dataset)
        else:
            ds = project.get_dataset(dataset)
    else:
        try:
            shoji_ds = root.datasets.by('name')[dataset].entity
        except KeyError:
            try:
                shoji_ds = root.datasets.by('id')[dataset].entity
            except KeyError:
                try:
                    dataset_url = urljoin(
                        root.catalogs.datasets, '{}/'.format(dataset))
                    shoji_ds = root.session.get(dataset_url).payload
                except Exception:
                    raise KeyError(
                        "Dataset (name or id: %s) not found in context." % dataset)

        ds = Dataset(shoji_ds)

    if editor is True:
        ds.change_editor(root.session.email)

    return ds


def get_project(project, connection=None):
    """
    :param project: Crunch project ID or Name
    :param connection: An scrunch session object
    :return: Project class instance
    """
    if connection is None:
        connection = _get_connection()
        if not connection:
            raise AttributeError(
                "Authenticate first with scrunch.connect() or by providing "
                "config/environment variables")
    try:
        ret = connection.projects.by('name')[project].entity
    except KeyError:
        try:
            ret = connection.projects.by('id')[project].entity
        except KeyError:
            raise KeyError("Project (name or id: %s) not found." % project)
    return Project(ret)


def get_user(user, connection=None):
    """
    :param user: Crunch user email address
    :param connection: An scrunch session object
    :return: User class instance
    """
    if connection is None:
        connection = _get_connection()
        if not connection:
            raise AttributeError(
                "Authenticate first with scrunch.connect() or by providing "
                "config/environment variables")
    try:
        ret = connection.users.by('email')[user].entity
    except KeyError:
        raise KeyError("User email '%s' not found." % user)
    return User(ret)


def create_dataset(name, variables, connection=None):
    if connection is None:
        connection = _get_connection()
        if not connection:
            raise AttributeError(
                "Authenticate first with scrunch.connect() or by providing "
                "config/environment variables")

    shoji_ds = connection.datasets.create({
        'element': 'shoji:entity',
        'body': {
            'name': name,
            'table': {
                'element': 'crunch:table',
                'metadata': variables
            }
        }
    }).refresh()
    return Dataset(shoji_ds)


class User:
    _MUTABLE_ATTRIBUTES = {'name', 'email'}
    _IMMUTABLE_ATTRIBUTES = {'id'}
    _ENTITY_ATTRIBUTES = _MUTABLE_ATTRIBUTES | _IMMUTABLE_ATTRIBUTES

    def __init__(self, user_resource):
        self.resource = user_resource
        self.url = self.resource.self

    def __getattr__(self, item):
        if item in self._ENTITY_ATTRIBUTES:
            return self.resource.body[item]  # Has to exist

        # Attribute doesn't exists, must raise an AttributeError
        raise AttributeError('User has no attribute %s' % item)

    def __repr__(self):
        return "<User: email='{}'; id='{}'>".format(self.email, self.id)

    def __str__(self):
        return self.email


class Project:
    _MUTABLE_ATTRIBUTES = {'name', 'description', 'icon'}
    _IMMUTABLE_ATTRIBUTES = {'id'}
    _ENTITY_ATTRIBUTES = _MUTABLE_ATTRIBUTES | _IMMUTABLE_ATTRIBUTES

    def __init__(self, project_resource):
        self.resource = project_resource
        self.url = self.resource.self
        self.order = ProjectDatasetsOrder(
            self.resource.datasets, self.resource.datasets.order)

    def __getattr__(self, item):
        if item in self._ENTITY_ATTRIBUTES:
            return self.resource.body[item]  # Has to exist

        # Attribute doesn't exists, must raise an AttributeError
        raise AttributeError('Project has no attribute %s' % item)

    def __repr__(self):
        return "<Project: name='{}'; id='{}'>".format(self.name, self.id)

    def __str__(self):
        return self.name

    def get_dataset(self, dataset):
        try:
            shoji_ds = self.resource.datasets.by('name')[dataset].entity
        except KeyError:
            try:
                shoji_ds = self.resource.datasets.by('id')[dataset].entity
            except KeyError:
                raise KeyError(
                    "Dataset (name or id: %s) not found in project." % dataset)

        ds = Dataset(shoji_ds)
        return ds

    @property
    def users(self):
        """
        :return: dictionary of User instances
        """
        # TODO: return a dictionary keyed by email and values should be User
        # instances, but when trying to got 403 from Crunch
        return [e['email'] for e in self.resource.members.index.values()]
        # return {val['email']: User(val.entity) for val in self.resource.members.index.values()}

    def remove_user(self, user):
        """
        :param user: email or User instance
        :return: None
        """
        if not isinstance(user, User):
            user = get_user(user)

        found_url = None
        for url, tuple in self.resource.members.index.items():
            if tuple['email'] == user.email:
                found_url = url

        if found_url:
            self.resource.members.patch({found_url: None})
        else:
            raise KeyError("User %s not found in project %s" % (user.email, self.name))

    def add_user(self, user, edit=False):
        """
        :param user: email or User instance
        :return: None
        """
        if not isinstance(user, User):
            user = get_user(user)
        self.resource.members.patch({user.url: {'edit': edit}})

    def edit_user(self, user, edit):
        if not isinstance(user, User):
            user = get_user(user)
        self.resource.members.patch(
            {user.url: {'permissions': {'edit': edit}}}
        )


class CrunchBox(object):
    """
    A CrunchBox representation of boxdata.

    an instance cannot mutate it's metadata directly since boxdata doesn't
    support PATCHing. Instead, simply create a new `CrunchBox` instance with
    the same Filters and Variables. You'll get the same entity from the boxdata
    index with the updated metadata.

    :param shoji_tuple: pycrunch.shoji.Tuple of boxdata
    :param     dataset: scrunch.datasets.Dataset instance

    NOTE: since the boxdata entity is different regarding the mapping of body
          and metadata fields, methods etc... it is made `readonly`.
          Since an `edit` method would need to return a new
          instance (see above) the `__setattr__` method ist incorporated with
          CrunchBox specific messages.

          (an edit method returning an instance would most likely brake user
          expectations)

          In order to have a proper `remove` method we also need the Dataset
          instance.
    """

    WIDGET_URL = 'https://s.crunch.io/widget/index.html#/ds/{id}/'
    DIMENSIONS = dict(height=480, width=600)

    # the attributes on entity.body.metadata
    _METADATA_ATTRIBUTES = {'title', 'notes', 'header', 'footer'}

    _MUTABLE_ATTRIBUTES = _METADATA_ATTRIBUTES

    _IMMUTABLE_ATTRIBUTES = {
        'id', 'user_id', 'creation_time', 'filters', 'variables'}

    # removed `dataset` from the set above since it overlaps with the Dataset
    # instance on self. `boxdata.dataset` simply points to the dataset url

    _ENTITY_ATTRIBUTES = _MUTABLE_ATTRIBUTES | _IMMUTABLE_ATTRIBUTES

    def __init__(self, shoji_tuple, dataset):
        self.resource = shoji_tuple
        self.url = shoji_tuple.entity_url
        self.dataset = dataset

    def __setattr__(self, attr, value):
        """ known attributes should be readonly """

        if attr in self._IMMUTABLE_ATTRIBUTES:
            raise AttributeError(
                "Can't edit attibute '%s'" % attr)
        if attr in self._MUTABLE_ATTRIBUTES:
            raise AttributeError(
                "Can't edit '%s' of a CrunchBox. Create a new one with "
                "the same filters and variables to update its metadata" % attr)
        object.__setattr__(self, attr, value)

    def __getattr__(self, attr):
        if attr in self._METADATA_ATTRIBUTES:
            return self.resource.metadata[attr]

        if attr == 'filters':
            # return a list of `Filters` instead of the filters expr on `body`
            _filters = []
            for obj in self.resource.filters:
                f_url = obj['filter']
                _filters.append(
                    Filter(self.dataset.resource.filters.index[f_url]))
            return _filters

        if attr == 'variables':
            # return a list of `Variables` instead of the where expr on `body`
            _var_urls = []
            _var_map = self.resource.where.args[0].map
            for v in _var_map:
                _var_urls.append(_var_map[v]['variable'])

            return [
                Variable(entity, self.dataset)
                for url, entity in self.dataset._vars
                if url in _var_urls
            ]

        # all other attributes not catched so far
        if attr in self._ENTITY_ATTRIBUTES:
            return self.resource[attr]
        raise AttributeError('CrunchBox has no attribute %s' % attr)

    def __repr__(self):
        return "<CrunchBox: title='{}'; id='{}'>".format(
            self.title, self.id)

    def __str__(self):
        return self.title

    def remove(self):
        self.dataset.resource.session.delete(self.url)

    @property
    def widget_url(self):
        return self.WIDGET_URL.format(id=self.id)

    @widget_url.setter
    def widget_url(self, _):
        """ prevent edits to the widget_url """
        raise AttributeError("Can't edit 'widget_url' of a CrunchBox")

    def iframe(self, logo=None, dimensions=None):
        dimensions = dimensions or self.DIMENSIONS
        widget_url = self.widget_url

        if not isinstance(dimensions, dict):
            raise TypeError('`dimensions` needs to be a dict')

        def _figure(html):
            return '<figure style="text-align:left;" class="content-list-'\
                   'component image">' + '  {}'.format(html) + \
                   '</figure>'

        _iframe = (
            '<iframe src="{widget_url}" width="{dimensions[width]}" '
            'height="{dimensions[height]}" style="border: 1px solid #d3d3d3;">'
            '</iframe>')

        if logo:
            _img = '<img src="{logo}" stype="height:auto; width:200px;'\
                   ' margin-left:-4px"></img>'
            _iframe = _figure(_img) + _iframe

        elif self.title:
            _div = '<div style="padding-bottom: 12px">'\
                   '    <span style="font-size: 18px; color: #444444;'\
                   ' line-height: 1;">' + self.title + '</span>'\
                   '  </div>'
            _iframe = _figure(_div) + _iframe

        return _iframe.format(**locals())


class DatasetSettings(dict):

    def __readonly__(self, *args, **kwargs):
        raise RuntimeError('Please use the change_settings() method instead.')

    __setitem__ = __readonly__
    __delitem__ = __readonly__
    pop = __readonly__
    popitem = __readonly__
    clear = __readonly__
    update = __readonly__
    setdefault = __readonly__
    del __readonly__


class DatasetVariablesMixin(collections.Mapping):
    """
    Handles dataset variable iteration in a dict-like way
    """

    def __getitem__(self, item):
        # Check if the attribute corresponds to a variable alias
        variable = self.resource.variables.by('alias').get(item)
        if variable is None:
            # Variable doesn't exists, must raise a ValueError
            raise ValueError('Dataset %s has no variable with an alias %s' % (
                self.name, item))
        # Variable exists!, return the variable Instance
        return Variable(variable, self)

    def _reload_variables(self):
        """
        Helper that takes care of updating self._vars on init and
        whenever the dataset adds a variable
        """
        variables = self.resource.variables
        order = variables.hier
        self._vars = variables.index.items()

        # The `order` property, which provides a high-level API for
        # manipulating the "Hierarchical Order" structure of a Dataset.
        self.order = DatasetVariablesOrder(variables, order)

    def __iter__(self):
        for var in self._vars:
            yield var

    def __len__(self):
        return len(self._vars)

    def itervalues(self):
        for _, var_tuple in self._vars:
            yield Variable(var_tuple, self)

    def iterkeys(self):
        for var in self._vars:
            yield var[1].name

    def keys(self):
        return list(self.iterkeys())

    def values(self):
        return list(self.itervalues())

    def items(self):
        return zip(self.iterkeys(), self.itervalues())


class Dataset(ReadOnly, DatasetVariablesMixin):
    """
    A pycrunch.shoji.Entity wrapper that provides dataset-specific methods.
    """
    _MUTABLE_ATTRIBUTES = {'name', 'notes', 'description', 'is_published',
                           'archived', 'end_date', 'start_date'}
    _IMMUTABLE_ATTRIBUTES = {'id', 'creation_time', 'modification_time'}
    _ENTITY_ATTRIBUTES = _MUTABLE_ATTRIBUTES | _IMMUTABLE_ATTRIBUTES
    _EDITABLE_SETTINGS = {'viewers_can_export', 'viewers_can_change_weight',
                          'viewers_can_share'}

    def __init__(self, resource):
        """
        :param resource: Points to a pycrunch Shoji Entity for a dataset.
        """
        super(Dataset, self).__init__(resource)
        self._settings = None
        # since we no longer have an __init__ on DatasetVariablesMixin because
        # of the multiple inheritance, we just initiate self._vars here
        self._reload_variables()

    def __getattr__(self, item):
        if item in self._ENTITY_ATTRIBUTES:
            return self.resource.body[item]  # Has to exist
        # Default behaviour
        return object.__getattribute__(self, item)

    def __repr__(self):
        return "<Dataset: name='{}'; id='{}'>".format(self.name, self.id)

    def __str__(self):
        return self.name

    @property
    def editor(self):
        try:
            return User(self.resource.follow('editor_url'))
        except pycrunch.lemonpy.ClientError:
            return self.resource.body.current_editor

    @editor.setter
    def editor(self, _):
        # Protect the `editor` from external modifications.
        raise TypeError(
            'Unsupported operation on the editor property'
        )

    @property
    def owner(self):
        owner_url = self.resource.body.owner
        try:
            if '/users/' in owner_url:
                return User(self.resource.follow('owner_url'))
            else:
                return Project(self.resource.follow('owner_url'))
        except pycrunch.lemonpy.ClientError:
            return owner_url

    @owner.setter
    def owner(self, _):
        # Protect `owner` from external modifications.
        raise TypeError(
            'Unsupported operation on the owner property'
        )

    def change_owner(self, user=None, project=None):
        """
        :param user: email or User object
        :param project: id, name or Project object
        :return:
        """
        if user and project:
            raise AttributeError(
                "Must provide user or project. Not both"
            )
        owner_url = None
        if user:
            if not isinstance(user, User):
                user = get_user(user)
            owner_url = user.url
        if project:
            if not isinstance(project, Project):
                project = get_project(project)
            owner_url = project.url

        if not owner_url:
            raise AttributeError("Can't set owner")

        self.resource.patch({'owner': owner_url})
        self.resource.refresh()

    @property
    def settings(self):
        if self._settings is None:
            self._load_settings()
        return self._settings

    @settings.setter
    def settings(self, _):
        # Protect the `settings` property from external modifications.
        raise TypeError('Unsupported operation on the settings property')

    @property
    def filters(self):
        _filters = {}
        for f in self.resource.filters.index.values():
            filter_inst = Filter(f)
            _filters[filter_inst.name] = filter_inst
        return _filters

    @filters.setter
    def filters(self, _):
        # Protect the `filters` property from external modifications.
        raise TypeError('Use add_filter method to add filters')

    @property
    def decks(self):
        _decks = {}
        for d in self.resource.decks.index.values():
            deck_inst = Deck(d)
            _decks[deck_inst.id] = deck_inst
        return _decks

    @decks.setter
    def decks(self, _):
        # Protect the `decks` property from external modifications.
        raise TypeError('Use add_deck method to add a new deck')

    @property
    def multitables(self):
        _multitables = {}
        for mt in self.resource.multitables.index.values():
            mt_instance = Multitable(mt, self)
            _multitables[mt_instance.name] = mt_instance
        return _multitables
    
    @multitables.setter
    def multitables(self, _):
        # Protect the `multitables` property from direct modifications
        raise TypeError('Use the `create_multitable` method to add one')

    @property
    def crunchboxes(self):
        _crunchboxes = []
        for shoji_tuple in self.resource.boxdata.index.values():
            _crunchboxes.append(CrunchBox(shoji_tuple, self))
        return _crunchboxes

    @crunchboxes.setter
    def crunchboxes(self, _):
        # Protect the `crunchboxes` property from direct modifications
        raise TypeError('Use the `create_crunchbox` method to add one')

    def _load_settings(self):
        settings = self.resource.session.get(
            self.resource.fragments.settings).payload
        self._settings = DatasetSettings(
            (_name, _value) for _name, _value in settings.body.items()
        )
        return self._settings

    def change_settings(self, **kwargs):
        incoming_settings = set(kwargs.keys())
        invalid_settings = incoming_settings.difference(self._EDITABLE_SETTINGS)
        if invalid_settings:
            raise ValueError(
                'Invalid or read-only settings: %s'
                % ','.join(list(invalid_settings))
            )

        settings_payload = {
            setting: kwargs[setting] for setting in incoming_settings
        }
        if settings_payload:
            self.resource.session.patch(
                self.resource.fragments.settings,
                json.dumps(settings_payload),
                headers={'Content-Type': 'application/json'}
            )
            self._settings = None

    def edit(self, **kwargs):
        for key in kwargs:
            if key not in self._MUTABLE_ATTRIBUTES:
                raise AttributeError("Can't edit attibute %s of variable %s" % (
                    key, self.name
                ))
            if key in ['start_date', 'end_date'] and \
                    (isinstance(kwargs[key], datetime.date) or
                     isinstance(kwargs[key], datetime.datetime)
                     ):
                kwargs[key] = kwargs[key].isoformat()

        return self.resource.edit(**kwargs)

    def delete(self):
        """
        Delete a dataset.
        TODO: Shouldn't be possible if this is a streamed dataset.
        :return:
        """
        logging.debug("Deleting dataset %s (%s)." % (self.name, self.id))
        self.resource.delete()
        logging.debug("Deleted dataset.")

    def change_editor(self, user):
        """
        Change the current editor of the Crunch dataset.

        Parameters
        ----------
        :param user:
            The email address, the crunch url or a User instance of the user
            who should be set as the new current editor of the given dataset.

        :returns: None
        """

        def _host_from_url(url):
            resolved = urlsplit(url)
            return resolved.hostname

        def _to_url(email):
            api_users = 'https://{}/api/users/'.format(
                _host_from_url(self.resource.self)
            )
            user_url = None

            users = self.resource.session.get(api_users).payload['index']

            for url, user in six.iteritems(users):
                if user['email'] == email:
                    user_url = url
                    self.resource.patch({'current_editor': url})
                    break
            assert user_url is not None, 'Unable to resolve user url'

            return user_url

        def _is_url(u):
            return u.startswith('https://') or u.startswith('http://')

        if isinstance(user, User):
            user = user.url
        user_url = user if _is_url(user) else _to_url(user)

        self.resource.patch({'current_editor': user_url})
        self.resource.refresh()

    def stream_rows(self, columns):
        """
        Receives a dict with columns of values to add and streams them
         into the dataset. Client must call .push_rows(n) later or wait until
         Crunch automatically processes the batch.

        Returns the total of rows streamed
        """
        importer = Importer()
        count = len(list(columns.values())[0])
        for x in range(count):
            importer.stream_rows(self.resource,
                                 {a: columns[a][x] for a in columns})
        return count

    def push_rows(self, count=None):
        """
        Batches in the rows that have been recently streamed. This forces
        the rows to appear in the dataset instead of waiting for crunch
        automatic batcher process.
        """
        if bool(self.resource.stream.body.pending_messages):
            self.resource.batches.create({
                'element': 'shoji:entity',
                'body': {
                    'stream': count,
                    'type': 'ldjson'
                }
            })

    def exclude(self, expr=None):
        """
        Given a dataset object, apply an exclusion filter to it (defined as an
        expression string).

        If the `expr` parameter is None, an empty expression object is sent
        as part of the PATCH request, which effectively removes the exclusion
        filter (if any).

        Exclusion filters express logic that defines a set of rows that should be
        dropped from the dataset. The rows aren't permanently deleted---you can
        recover them at any time by removing the exclusion filter---but they are
        omitted from all views and calculations, as if they had been deleted.

        Note that exclusion filters work opposite from how "normal" filters work.
        That is, a regular filter expression defines the subset of rows to operate
        on: it says "keep these rows." An exclusion filter defines which rows to
        omit. Applying a filter expression as a query filter will have the
        opposite effect if applied as an exclusion. Indeed, applying it as both
        query filter and exclusion at the same time will result in 0 rows.
        """
        if isinstance(expr, six.string_types):
            expr_obj = parse_expr(expr)
            expr_obj = process_expr(expr_obj, self.resource)  # cause we need URLs
        elif expr is None:
            expr_obj = {}
        else:
            expr_obj = expr
        return self.resource.session.patch(
            self.resource.fragments.exclusion,
            data=json.dumps(dict(expression=expr_obj))
        )

    def get_exclusion(self):
        # make sure there is an expression
        expr = self.resource.exclusion.get('body').get('expression')
        if not expr:
            return None
        return prettify(self.resource.exclusion.body.expression, self)

    def add_filter(self, name, expr, public=False):
        payload = dict(element='shoji:entity',
                       body=dict(name=name,
                                 expression=process_expr(parse_expr(expr), self.resource),
                                 is_public=public))
        new_filter = self.resource.filters.create(payload)
        return self.filters[new_filter.body['name']]

    def add_deck(self, name, description="", public=False):
        payload = dict(element='shoji:entity',
                       body=dict(name=name,
                                 description=description,
                                 is_public=public))
        new_deck = self.resource.decks.create(payload)
        return self.decks[new_deck.self.split('/')[-2]]

    def create_multitable(self, name, template, is_public=False):
        """
        template: List of dictionaries with the following keys
        {"query": <query>, "transform": <transform>|optional}.
        A query is a variable or a function on a variable: 
        {"query": bin(birthyr)}

        If transform is specified it must have the form
        {
            "query": var_x, 
            "transform": {"categories": [
                {
                    "missing": false,  --> default: False
                    "hide": true,      --> default: True
                    "id": 1,
                    "name": "not asked"
                },
                {
                    "missing": false,
                    "hide": true,
                    "id": 4,
                    "name": "skipped"
                }
            ]}
        }
        """
        # build template payload
        parsed_template = []
        for q in template:
            # sometimes q is not a dict but simply a string, convert it to a dict
            if isinstance(q, str):
                q = {"query": q}
            as_json = {}
            parsed_q = process_expr(parse_expr(q['query']), self.resource)
            # wrap the query in a list of one dict element
            as_json['query'] = [parsed_q]
            if 'transform' in q.keys():
                as_json['transform'] = q['transform']
            parsed_template.append(as_json)
        payload = dict(element='shoji:entity',
                       body=dict(name=name,
                                 is_public=is_public,
                                 template=parsed_template))
        new_multi = self.resource.multitables.create(payload)
        return self.multitables[new_multi.body['name']]

    def import_multitable(self, name, multi):
        """
        Copies a multitable from another Dataset into this one:
        As described at http://docs.crunch.io/#post176
        :name: Name of the new multitable
        :multi: Multitable instance to clone into this Dataset
        """
        payload = dict(element='shoji:entity',
                       body=dict(name=name,
                                 multitable=multi.resource.self))
        new_mt = self.resource.multitables.create(payload)
        return self.multitables[name]

    def create_single_response(self, categories, name, alias, description='',
                               missing=True, notes=''):
        """
        Creates a categorical variable deriving from other variables.
        Uses Crunch's `case` function.
        """
        cases = []
        for cat in categories:
            cases.append(cat.pop('case'))

        if not hasattr(self.resource, 'variables'):
            self.resource.refresh()

        args = [{
            'column': [c['id'] for c in categories],
            'type': {
                'value': {
                    'class': 'categorical',
                    'categories': categories}}}]

        for cat in args[0]['type']['value']['categories']:
            cat.setdefault('missing', False)

        if missing:
            args[0]['column'].append(-1)
            args[0]['type']['value']['categories'].append(dict(
                id=-1,
                name='No Data',
                numeric_value=None,
                missing=True))

        more_args = []
        for case in cases:
            more_args.append(parse_expr(case))

        more_args = process_expr(more_args, self.resource)

        expr = dict(function='case', args=args + more_args)

        payload = dict(element='shoji:entity',
                       body=dict(alias=alias,
                                 name=name,
                                 expr=expr,
                                 description=description,
                                 notes=notes))

        new_var = self.resource.variables.create(payload)
        # needed to update the variables collection
        self._reload_variables()
        # return the variable instance
        return self[new_var['body']['alias']]

    def create_multiple_response(self, responses, name, alias, description='',
                                 notes=''):
        """
        Creates a Multiple response (array) using a set of rules for each
         of the responses(subvariables).
        """
        responses_map = collections.OrderedDict()
        responses_map_ids = []
        for resp in responses:
            case = resp['case']
            if isinstance(case, six.string_types):
                case = process_expr(parse_expr(case), self.resource)

            resp_id = '%04d' % resp['id']
            responses_map_ids.append(resp_id)
            responses_map[resp_id] = case_expr(
                case,
                name=resp['name'],
                alias='%s_%d' % (alias, resp['id'])
            )

        payload = {
            'element': 'shoji:entity',
            'body': {
                'name': name,
                'alias': alias,
                'description': description,
                'notes': notes,
                'derivation': {
                    'function': 'array',
                    'args': [{
                        'function': 'select',
                        'args': [
                            {'map': responses_map},
                            {'value': responses_map_ids}
                        ]
                    }]
                }
            }
        }

        new_var = self.resource.variables.create(payload)
        # needed to update the variables collection
        self._reload_variables()
        # return an instance of Variable
        return self[new_var['body']['alias']]

    def copy_variable(self, variable, name, alias):
        SUBVAR_ALIAS = re.compile(r'.+_(\d+)$')

        def subrefs(_variable, _alias):
            # In the case of MR variables, we want the copies' subvariables
            # to have their aliases in the same pattern and order that the
            # parent's are, that is `parent_alias_#`.
            _subreferences = []
            for subvar in _variable.resource.subvariables.index.values():
                sv_alias = subvar['alias']
                match = SUBVAR_ALIAS.match(sv_alias)
                if match:  # Does this var have the subvar pattern?
                    suffix = int(match.groups()[0], 10)  # Keep the position
                    sv_alias = subvar_alias(_alias, suffix)

                _subreferences.append({
                    'name': subvar['name'],
                    'alias': sv_alias
                })
            return _subreferences

        if variable.resource.body.get('derivation'):
            # We are dealing with a derived variable, we want the derivation
            # to be executed again instead of doing a `copy_variable`
            derivation = abs_url(variable.resource.body['derivation'],
                                 variable.resource.self)
            derivation.pop('references', None)
            payload = {
                'element': 'shoji:entity',
                'body': {
                    'name': name,
                    'alias': alias,
                    'derivation': derivation
                }
            }

            if variable.type == _MR_TYPE:
                # We are re-executing a multiple_response derivation.
                # We need to update the complex `array` function expression
                # to contain the new suffixed aliases. Given that the map is
                # unordered, we have to iterated and find a name match.
                subvars = payload['body']['derivation']['args'][0]['args'][0]['map']
                subreferences = subrefs(variable, alias)
                for subref in subreferences:
                    for subvar_pos in subvars:
                        subvar = subvars[subvar_pos]
                        if subvar['references']['name'] == subref['name']:
                            subvar['references']['alias'] = subref['alias']
                            break
        else:
            payload = {
                'element': 'shoji:entity',
                'body': {
                    'name': name,
                    'alias': alias,
                    'derivation': {
                        'function': 'copy_variable',
                        'args': [{
                            'variable': variable.resource.self
                        }]
                    }
                }
            }
            if variable.type == _MR_TYPE:
                subreferences = subrefs(variable, alias)
                payload['body']['derivation']['references'] = {
                    'subreferences': subreferences
                }

        new_var = self.resource.variables.create(payload)
        # needed to update the variables collection
        self._reload_variables()
        # return an instance of Variable
        return self[new_var['body']['alias']]

    def combine_categories(self, variable, map, categories, missing=None, default=None,
                           name='', alias='', description=''):
        if not alias or not name:
            raise ValueError("Name and alias are required")
        if variable.type in _MR_TYPE:
            return self.combine_multiple_response(variable, map, categories, name=name,
                                                  alias=alias, description=description)
        else:
            return self.combine_categorical(variable, map, categories, missing, default,
                                            name=name, alias=alias, description=description)

    def combine_categorical(self, variable, map, categories=None, missing=None,
                            default=None, name='', alias='', description=''):
        """
        Create a new variable in the given dataset that is a recode
        of an existing variable
            map={
                1: (1, 2),
                2: 3,
                3: (4, 5)
            },
            default=9,
            missing=[-1, 9],
            categories={
                1: "low",
                2: "medium",
                3: "high",
                9: "no answer"
            },
            missing=9
        """
        if isinstance(variable, six.string_types):
            variable = self[variable]

        # TODO: Implement `default` parameter in Crunch API
        combinations = combinations_from_map(map, categories or {}, missing or [])
        payload = _VARIABLE_PAYLOAD_TMPL.copy()
        payload['body']['name'] = name
        payload['body']['alias'] = alias
        payload['body']['description'] = description
        payload['body']['derivation'] = combine_categories_expr(
            variable.resource.self, combinations)

        # this returns an entity
        new_var = self.resource.variables.create(payload)
        # needed to update the variables collection
        self._reload_variables()
        # at this point we are returning a Variable instance
        return self[new_var['body']['alias']]

    def combine_multiple_response(self, variable, map, categories=None, default=None,
                                  name='', alias='', description=''):
        """
        Creates a new variable in the given dataset that combines existing
        responses into new categorized ones

            map={
                1: 1,
                2: [2, 3, 4]
            },
            categories={
                1: "online",
                2: "notonline"
            }

        """
        if isinstance(variable, six.string_types):
            parent_alias = variable
            variable = self[variable]
        else:
            parent_alias = variable.alias

        # TODO: Implement `default` parameter in Crunch API
        responses = responses_from_map(variable, map, categories or {}, alias,
                                       parent_alias)
        payload = _VARIABLE_PAYLOAD_TMPL.copy()
        payload['body']['name'] = name
        payload['body']['alias'] = alias
        payload['body']['description'] = description
        payload['body']['derivation'] = combine_responses_expr(
            variable.resource.self, responses)

        new_var = self.resource.variables.create(payload)
        # needed to update the variables collection
        self._reload_variables()
        # return an instance of Variable
        return self[new_var['body']['alias']]

    def create_savepoint(self, description):
        """
        Creates a savepoint on the dataset.

        :param description:
            The description that should be given to the new savepoint. This
            function will not let you create a new savepoint with the same
            description as any other savepoint.

        :returns: None
        """
        if len(self.resource.savepoints.index) > 0:
            if description in self.savepoint_attributes('description'):
                raise KeyError(
                    "A checkpoint with the description '{}' already"
                    " exists.".format(description)
                )

        self.resource.savepoints.create({
            'element': 'shoji:entity',
            'body': {'description': description}
        })

    def load_savepoint(self, description=None):
        """
        Load a savepoint on the dataset.

        :param description: default=None
            The description that identifies which savepoint to be loaded.
            When loading a savepoint, all savepoints that were saved after
            the loaded savepoint will be destroyed permanently.

        :returns: None
        """

        if description is None:
            description = 'initial import'
        elif description not in self.savepoint_attributes('description'):
            raise KeyError(
                "No checkpoint with the description '{}'"
                " exists.".format(description)
            )

        revert = self.resource.savepoints.by('description').get(description).revert
        self.resource.session.post(revert)

    def savepoint_attributes(self, attrib):
        """
        Return list of attributes from the given dataset's savepoints.

        :param attrib:
            The attribute to be returned for each savepoint in the given
            dataset. Available attributes are:
                'creation_time'
                'description'
                'last_update'
                'revert'
                'user_name'
                'version'
        """

        if len(self.resource.savepoints.index) == 0:
            return []
        else:
            attribs = [
                cp[attrib]
                for url, cp in six.iteritems(self.resource.savepoints.index)
            ]

            return attribs

    def fork(self, description=None, name=None, is_published=False,
             preserve_owner=False, **kwargs):
        """
        Create a fork of ds and add virgin savepoint.

        :param description: str, default=None
            If given, the description to be applied to the fork. If not
            given the description will be copied from ds.
        :param name: str, default=None
            If given, the name to be applied to the fork. If not given a
            default name will be created which numbers the fork based on
            how many other forks there are on ds.
        :param is_published: bool, default=False
            If True, the fork will be visible to viewers of ds. If False it
            will only be viewable to editors of ds.
        :param preserve_owner: bool, default=False
            If True, the owner of the fork will be the same as the parent
            dataset. If the owner of the parent dataset is a Crunch project,
            then it will be preserved regardless of this parameter.

        :returns _fork: scrunch.datasets.Dataset
            The forked dataset.
        """

        nforks = len(self.resource.forks.index)
        if name is None:
            name = "FORK #{} of {}".format(nforks + 1, self.resource.body.name)
        if description is None:
            description = self.resource.body.description

        body = dict(
            name=name,
            description=description,
            is_published=is_published,
            **kwargs
        )
        # not returning a dataset
        _fork = self.resource.forks.create({"body": body}).refresh()
        fork = Dataset(_fork)

        if preserve_owner or '/api/projects/' in self.resource.body.owner:
            try:
                _fork.patch({'owner': self.resource.body.owner})
                _fork.refresh()
            except (pycrunch.ClientError, pycrunch.ServerError):
                # Don't fail if the fork's owner cannot be set to be the same
                # as the parent dataset.
                pass

        return fork

    def merge(self, fork_id=None, autorollback=True):
        """
        :param fork_id: str or int
            can either be the fork id, name or its number as string or int

        :param autorollback: bool, default=True
            if True the original dataset is rolled back to the previous state
            in case of a merge conflict.
            if False the dataset and fork are beeing left 'dirty'
        """
        if isinstance(fork_id, int) or (
                isinstance(fork_id, six.string_types) and
                fork_id.isdigit()):
            fork_id = "FORK #{} of {}".format(fork_id, self.resource.body.name)

        elif fork_id is None:
            raise ValueError('fork id, name or number missing')

        fork_index = self.resource.forks.index

        forks = [f for f in fork_index
                 if fork_index[f].get('name') == fork_id or
                 fork_index[f].get('id') == fork_id]
        if len(forks) == 1:
            fork_url = forks[0]
        else:
            raise ValueError(
                "Couldn't find a (unique) fork. "
                "Please try again using its id")

        body = dict(
            dataset=fork_url,
            autorollback=autorollback
        )
        self.resource.actions.post(body)

    def forks_dataframe(self):
        """
        Return a dataframe summarizing the forks on the dataset.

        :returns _forks : pandas.DataFrame
            A DataFrame representation of all attributes from all forks
            on the given dataset.
        """

        if len(self.resource.forks.index) == 0:
            return None
        else:
            _forks = pd.DataFrame(
                [fk for url, fk in six.iteritems(self.resource.forks.index)]
            )
            _forks = _forks[[
                'name',
                'description',
                'is_published',
                'owner_name',
                'current_editor_name',
                'creation_time',
                'modification_time',
                'id'
            ]]
            _forks['creation_time'] = pd.to_datetime(_forks['creation_time'])
            _forks['modification_time'] = pd.to_datetime(_forks['modification_time'])
            _forks.sort(columns='creation_time', inplace=True)

            return _forks

    def delete_forks(self):
        """
        Deletes all the forks on the dataset. CANNOT BE UNDONE!
        """

        for fork in six.itervalues(self.resource.forks.index):
            fork.entity.delete()

    def export(self, path, format='csv', filter=None, variables=None,
               hidden=False, options=None, metadata_path=None, timeout=None):
        """
        Downloads a dataset as CSV or as SPSS to the given path. This
        includes hidden variables.

        Dataset viewers can't download hidden variables so we default
        to False. Dataset editors will need to add hidden=True if they
        need this feature.

        By default, categories in CSV exports are provided as id's.
        """
        valid_options = ['use_category_ids', 'prefix_subvariables',
                         'var_label_field', 'missing_values']

        # Only CSV and SPSS exports are currently supported.
        if format not in ('csv', 'spss'):
            raise ValueError(
                'Invalid format %s. Allowed formats are: "csv" and "spss".'
                % format
            )

        if format == 'csv':
            # Default options for CSV exports.
            export_options = {'use_category_ids': True}
        else:
            # Default options for SPSS exports.
            export_options = {
                'prefix_subvariables': False,
                'var_label_field': 'description'
            }

        # Validate the user-provided export options.
        options = options or {}
        if not isinstance(options, dict):
            raise ValueError(
                'The options argument must be a dictionary.'
            )

        for k in options.keys():
            if k not in valid_options:
                raise ValueError(
                    'Invalid options for format "%s": %s.'
                    % (format, ','.join(k))
                )
        if 'var_label_field' in options \
                and not options['var_label_field'] in ('name', 'description'):
            raise ValueError(
                'The "var_label_field" export option must be either "name" '
                'or "description".'
            )

        # All good. Update the export options with the user-provided values.
        export_options.update(options)

        # the payload should include all hidden variables by default
        payload = {'options': export_options}

        # Option for exporting metadata as json
        if metadata_path is not None:
            metadata = self.resource.table['metadata']
            if variables is not None:
                if sys.version_info >= (3, 0):
                    metadata = {
                        key: value
                        for key, value in metadata.items()
                        if value['alias'] in variables
                    }
                else:
                    metadata = {
                        key: value
                        for key, value in metadata.iteritems()
                        if value['alias'] in variables
                    }
            with open(metadata_path, 'w+') as f:
                json.dump(metadata, f, sort_keys=True)

        # add filter to rows if passed
        if filter:
            if isinstance(filter, Filter):
                payload['filter'] = {'filter': filter.resource.self}
            else:
                payload['filter'] = process_expr(
                    parse_expr(filter), self.resource)

        # convert variable list to crunch identifiers
        if variables and isinstance(variables, list):
            id_vars = []
            for var in variables:
                id_vars.append(self[var].url)
            if len(id_vars) != len(variables):
                LOG.debug(
                    "Variables passed: %s Variables detected: %s"
                    % (variables, id_vars)
                )
                raise AttributeError("At least a variable was not found")
            # Now build the payload with selected variables
            payload['where'] = {
                'function': 'select',
                'args': [{
                    'map': {
                        x: {'variable': x} for x in id_vars
                    }
                }]
            }
        # hidden is mutually exclusive with
        # variables to include in the download
        if hidden and not variables:
            if not self.resource.body.permissions.edit:
                raise AttributeError("Only Dataset editors can export hidden variables")
            payload['where'] = {
                'function': 'select',
                'args': [{
                    'map': {
                        x: {'variable': x}
                        for x in self.resource.variables.index.keys()
                    }
                }]
            }

        progress_tracker = pycrunch.progress.DefaultProgressTracking(timeout)
        url = export_dataset(
            dataset=self.resource,
            options=payload,
            format=format,
            progress_tracker=progress_tracker
        )
        download_file(url, path)

    def join(self, left_var, right_ds, right_var, columns=None,
             filter=None, wait=True):
        """
        Joins a given variable. In crunch joins are left joins, where
        left is the dataset variable and right is other dataset variable.
        For more information see:
        http://docs.crunch.io/?http#merging-and-joining-datasets

        :param: columns: Specify a list of variables from right dataset
        to bring in the merge:
        http://docs.crunch.io/?http#joining-a-subset-of-variables

        :param: wait: Wait for the join progress to finish by polling
        or simply return a url to the progress resource

        :param: filter: Filters out rows based on the given expression,
        or on a given url for an existing filter. TODO: for the moment
        we only allow expressions
        """
        right_var_url = right_ds[right_var].url
        left_var_url = self[left_var].url
        # this dictionary sets the main part of the join
        adapter = {
            'function': 'adapt',
            'args': [
                {'dataset': right_ds.url},
                {'variable': right_var_url},
                {'variable': left_var_url}
            ]
        }

        # wrap the adapter method on a shoji and body entity
        payload = {
            'element': 'shoji:entity',
            'body': adapter
        }

        if columns and isinstance(columns, list):
            # overwrite body to new format
            payload['body'] = {
                'frame': adapter,
                'function': 'select',
                'args': [
                    {'map': {}}
                ]
            }
            # add the individual variable columns to the payload
            for var in columns:
                var_url = right_ds[var].url
                payload['body']['args'][0]['map'][var_url] = {'variable': var_url}

        if filter:
            # in the case of a filter, convert it to crunch
            # and attach the filter to the payload
            expr = process_expr(parse_expr(filter), right_ds)
            payload['body']['filter'] = {'expression': expr}

        progress = self.resource.variables.post(payload)
        # poll for progress to finish or return the url to progress
        if wait:
            return wait_progress(r=progress, session=self.resource.session, entity=self)
        return progress.json()['value']

    def create_numeric(self, alias, name, derivation, description='', notes=''):
        """
        Used to create new numeric variables using Crunchs's derived expressions
        """

        expr = parse_expr(derivation)

        if not hasattr(self.resource, 'variables'):
            self.resource.refresh()

        payload = dict(
            element='shoji:entity',
            body=dict(
                alias=alias,
                name=name,
                derivation=expr,
                description=description,
                notes=notes
            )
        )

        self.resource.variables.create(payload)
        # needed to update the variables collection
        self._reload_variables()
        # return the variable instance
        return self[alias]

    def create_categorical(self, categories, alias, name, multiple,
                           description='', notes=''):
        """
        Used to create new categorical variables using Crunchs's `case`
        function

        Will create either categorical variables or multiple response depending
        on the `multiple` parameter.
        """
        if multiple:
            return self.create_multiple_response(
                categories, alias=alias, name=name, description=description,
                notes=notes)
        else:
            return self.create_single_response(
                categories, alias=alias, name=name, description=description,
                notes=notes)

    def create_crunchbox(
            self, title='', header='', footer='', notes='',
            filters=None, variables=None, force=False, min_base_size=None,
            palette=None):
        """
        create a new boxdata entity for a CrunchBox.

        NOTE: new boxdata is only created when there is a new combination of
        where and filter data.

        Args:
            title       (str): Human friendly identifier
            notes       (str): Other information relevent for this CrunchBox
            header      (str): header information for the CrunchBox
            footer      (str): footer information for the CrunchBox
            filters    (list): list of filter names or `Filter` instances
            where      (list): list of variable aliases or `Variable` instances
                               If `None` all variables will be included.
            min_base_size (int): min sample size to display values in graph
            palette     dict : dict of colors as documented at docs.crunch.io
                i.e.
                {
                    "brand": ["#111111", "#222222", "#333333"],
                    "static_colors": ["#444444", "#555555", "#666666"],
                    "base": ["#777777", "#888888", "#999999"],
                    "category_lookup": {
                        "category name": "#aaaaaa",
                        "another category:": "bbbbbb"
                }

        Returns:
            CrunchBox (instance)
        """

        if filters:
            if not isinstance(filters, list):
                raise TypeError('`filters` argument must be of type `list`')

            # ensure we only have `Filter` instances
            filters = [
                f if isinstance(f, Filter) else self.filters[f]
                for f in filters
            ]

            if any(not f.is_public
                    for f in filters):
                raise ValueError('filters need to be public')

            filters = [
                {'filter': f.resource.self}
                for f in filters
            ]

        if variables:
            if not isinstance(variables, list):
                raise TypeError('`variables` argument must be of type `list`')

            # ensure we only have `Variable` Tuples
            # NOTE: if we want to check if variables are public we would have
            # to use Variable instances instead of their Tuple representation.
            # This would cause additional GET's
            variables = [
                var.shoji_tuple if isinstance(var, Variable)
                else self.resource.variables.by('alias')[var]
                for var in variables
            ]

            variables = dict(
                function='select',
                args=[
                    {'map': {
                        v.id: {'variable': v.entity_url}
                        for v in variables
                    }}
                ])

        if not title:
            title = 'CrunchBox for {}'.format(str(self))

        payload = dict(
            element='shoji:entity',
            body=dict(
                where=variables,
                filters=filters,
                force=force,
                title=title,
                notes=notes,
                header=header,
                footer=footer)
        )

        if min_base_size:
            payload['body'].setdefault('display_settings', {}).update(
                dict(minBaseSize=dict(value=min_base_size)))
        if palette:
            payload['body'].setdefault('display_settings', {}).update(
                dict(palette=palette))

        # create the boxdata
        self.resource.boxdata.create(payload)

        # NOTE: the entity from the response is a bit different compared to
        # others, i.e. no id, no delete method, different entity_url...
        # For now, return the shoji_tuple from the index
        for shoji_tuple in self.resource.boxdata.index.values():
            if shoji_tuple.metadata.title == title:
                return CrunchBox(shoji_tuple, self)

    def delete_crunchbox(self, **kwargs):
        """ deletes crunchboxes on matching kwargs """
        match = False
        for key in kwargs:
            if match:
                break
            for crunchbox in self.crunchboxes:
                attr = getattr(crunchbox, key, None)
                if attr and attr == kwargs[key]:
                    crunchbox.remove()
                    match = True
                    break


class DatasetSubvariablesMixin(DatasetVariablesMixin):
    """
    Handles a variable subvariables iteration in a dict-like way
    """

    def __getitem__(self, item):
        # Check if the attribute corresponds to a variable alias
        subvariable = self.resource.subvariables.by('alias').get(item)
        if subvariable is None:
            # subvariable doesn't exists, must raise a ValueError
            raise KeyError(
                'Variable %s has no subvariable with an alias %s' % (self.name,
                                                                     item))
        # subvariable exists!, return the subvariable Instance
        return Variable(subvariable, self)

    def __iter__(self):
        """
        Iterable of ordered subvariables
        """
        sv_index = self.resource.subvariables.index
        for sv in self.resource['body']['subvariables']:
            yield sv_index[sv]

    def __len__(self):
        return len(self.resource.subvariables.index)

    def itervalues(self):
        for _, var_tuple in self.resource.subvariables.index.items():
            yield Variable(var_tuple, self)

    def iterkeys(self):
        for var in self.resource.subvariables.index.items():
            yield var[1].name


class Variable(ReadOnly, DatasetSubvariablesMixin):
    """
    A pycrunch.shoji.Entity wrapper that provides variable-specific methods.
    """
    _MUTABLE_ATTRIBUTES = {'name', 'description',
                           'view', 'notes', 'format'}
    _IMMUTABLE_ATTRIBUTES = {'id', 'alias', 'type', 'discarded'}
    # We won't expose owner and private
    # categories in immutable. IMO it should be handled separately
    _ENTITY_ATTRIBUTES = _MUTABLE_ATTRIBUTES | _IMMUTABLE_ATTRIBUTES
    _OVERRIDDEN_ATTRIBUTES = {'categories'}

    CATEGORICAL_TYPES = {'categorical', 'multiple_response', 'categorical_array'}

    def __init__(self, var_tuple, dataset):
        """
        :param var_tuple: A Shoji Tuple for a dataset variable
        :param dataset: a Dataset() object instance
        """
        self.shoji_tuple = var_tuple
        self.is_instance = False
        self._resource = None
        self.url = var_tuple.entity_url
        self.dataset = dataset

    @property
    def resource(self):
        if not self.is_instance:
            self._resource = self.shoji_tuple.entity
            self.is_instance = True
        return self._resource

    def __getattr__(self, item):
        # don't access self.resource unless necessary
        if hasattr(self.shoji_tuple, item):
            return self.shoji_tuple[item]
        if item in self._ENTITY_ATTRIBUTES - self._OVERRIDDEN_ATTRIBUTES:
            try:
                return self.resource.body[item]  # Has to exist
            except KeyError:
                raise AttributeError("Variable does not have attribute %s" % item)
        return super(Variable, self).__getattribute__(item)

    def edit(self, **kwargs):
        for key in kwargs:
            if key not in self._MUTABLE_ATTRIBUTES:
                raise AttributeError("Can't edit attribute %s of variable %s" % (
                    key, self.name
                ))
        return self.resource.edit(**kwargs)

    def __repr__(self):
        return "<Variable: name='{}'; id='{}'>".format(self.name, self.id)

    def __str__(self):
        return self.name

    @property
    def categories(self):
        if self.resource.body['type'] not in self.CATEGORICAL_TYPES:
            raise TypeError("Variable of type %s do not have categories" % self.resource.body.type)
        return CategoryList._from(self.resource)

    def hide(self):
        LOG.debug("HIDING")
        self.resource.edit(discarded=True)

    def unhide(self):
        LOG.debug("UNHIDING")
        self.resource.edit(discarded=False)

    def combine(self, alias=None, map=None, names=None, default='missing',
                name=None, description=None):
        # DEPRECATED - USE Dataset.combine*
        """
        Implements SPSS-like recode functionality for Crunch variables.

        This method combines Crunch's `combine_categories` and
        `combine_responses` in a single method when applied to a variable
        that is deemed as ~categorical~ by the user.
        """
        if alias is None:
            raise TypeError('Missing alias for the recoded variable')
        if map is None:
            raise TypeError('Missing recode map')
        if not isinstance(map, dict) or not map:
            raise ValueError('Invalid recode map')
        if default not in ('missing', 'copy'):
            raise ValueError(
                'The "default" argument must be either "missing" or "copy"'
            )

        if 'body' not in self.resource:
            self.resource.refresh()

        if self.resource.body.type not in ('categorical', 'categorical_array',
                                           _MR_TYPE):
            raise TypeError(
                'Only categorical, categorical_array and multiple_response '
                'variables are supported'
            )

        if name is None:
            name = self.resource.body.name + ' (recoded)'

        if description is None:
            description = self.resource.body.description

        if self.resource.body.type in ('categorical', 'categorical_array'):
            # On this case perform a `combine_categories` operation

            if names is None:
                raise TypeError('Missing category names')

            processed_categories = list()
            category_defs = list()
            category_defs_by_id = dict()
            default_name = 'Missing'
            existing_categories_by_id = dict()
            existing_categories_by_name = dict()
            for existing_category in self.resource.body.get('categories', []):
                _id = existing_category['id']
                _name = existing_category['name']
                existing_categories_by_id[_id] = existing_category
                existing_categories_by_id[_name] = existing_category

            # 1. Basic category definitions.
            for _id, value in map.items():
                if isinstance(_id, int):
                    if not isinstance(value, (list, tuple, int,
                                              six.string_types, range)):
                        raise ValueError('Invalid mapped value')
                    if isinstance(value, (int, six.string_types)):
                        value = [value]

                    processed_value = []
                    for element in value:
                        if isinstance(element, six.string_types):
                            try:
                                element = existing_categories_by_name[element]
                            except KeyError:
                                raise ValueError(
                                    'Invalid category name %s' % element
                                )
                            assert isinstance(element, int)
                        if isinstance(element, int):
                            if element not in existing_categories_by_id:
                                raise ValueError(
                                    'Invalid numeric code %s' % element
                                )
                        else:
                            raise ValueError(
                                'Invalid mapped value %s' % element
                            )
                        processed_value.append(element)

                    category = {
                        'id': _id,
                        'name': str(_id),
                        'missing': False,
                        'combined_ids': processed_value
                    }
                    category_defs.append(category)
                    category_defs_by_id[_id] = category
                    processed_categories.extend(list(value))
            category_defs = sorted(category_defs, key=lambda c: c['id'])

            # 2. Add category names (if defined).
            if type(names) in (list, tuple):
                for i, category_name in enumerate(names):
                    if i < len(category_defs):
                        category_defs[i]['name'] = category_name
                    elif i == len(category_defs):
                        default_name = category_name
            elif isinstance(names, dict):
                for _id, category_name in names.items():
                    if _id in category_defs_by_id:
                        category_defs_by_id[_id]['name'] = category_name

            # 3. Add the "missing" stuff.
            missing_category = {
                'id': max(category_defs_by_id.keys()) + 1,
                'name': default_name,
                'missing': True,
                'combined_ids': []
            }
            for existing_category in self.resource.body.get('categories', []):
                _id = existing_category['id']
                if _id not in processed_categories:
                    if default == 'missing':
                        missing_category['combined_ids'].append(_id)
                    elif default == 'copy':
                        category = {
                            'id': _id,
                            'name': existing_category['name'],
                            'missing': existing_category['missing'],
                            'combined_ids': [_id]
                        }
                        category_defs.append(category)
                        category_defs_by_id[_id] = category
                    processed_categories.append(_id)

            if default == 'missing':
                category_defs.append(missing_category)

            # 4. Create the recoded variable.
            payload = _VARIABLE_PAYLOAD_TMPL.copy()
            payload['body']['name'] = name
            payload['body']['alias'] = alias
            payload['body']['description'] = description
            payload['body']['expr']['function'] = 'combine_categories'
            payload['body']['expr']['args'] = [
                {
                    'variable': self.resource['self']
                },
                {
                    'value': category_defs
                }
            ]
        else:  # multiple_response
            # Perform a `combine_responses` derivation
            subreferences = self.resource.body.get('subreferences', [])
            subvariables = self.resource.body.get('subvariables', [])
            assert len(subreferences) == len(subvariables)

            # 1. Gather the URLs of the subvariables.
            subvar_urls = {
                subvar['alias']: subvariables[i]
                for i, subvar in enumerate(subreferences)
            }

            # 2. Generate the list of response definitions for the recoded
            #    variable.
            response_defs = list()
            for new_subvar_name in sorted(map):
                value = map[new_subvar_name]
                if not isinstance(value, (list, tuple, six.string_types)):
                    raise ValueError
                if isinstance(value, six.string_types):
                    value = [value]
                try:
                    response = {
                        'name': new_subvar_name,
                        'combined_ids': [
                            subvar_urls[_alias] for _alias in value
                        ]
                    }
                    response_defs.append(response)
                except KeyError:
                    raise ValueError(
                        'Invalid subvariable alias(es) in %s' % value
                    )

            # 3. Create the recoded variable.
            payload = _VARIABLE_PAYLOAD_TMPL.copy()
            payload['body']['name'] = name
            payload['body']['alias'] = alias
            payload['body']['description'] = description
            payload['body']['expr']['function'] = 'combine_responses'
            payload['body']['expr']['args'] = [
                {
                    'variable': self.resource['self']
                },
                {
                    'value': response_defs
                }
            ]

        new_var = self.resource.variables.create(payload)
        # needed to update the variables collection
        self.dataset._reload_variables()
        # return an instance of Variable
        return self.dataset[new_var['body']['alias']]

    def edit_categorical(self, categories, rules):
        # validate rules and categories are same size
        _validate_category_rules(categories, rules)
        args = [{
            'column': [c['id'] for c in categories],
            'type': {
                'value': {
                    'class': 'categorical',
                    'categories': categories}}}]
        # build the expression
        more_args = []
        for rule in rules:
            more_args.append(parse_expr(rule))
        # get dataset and build the expression
        more_args = process_expr(more_args, self.dataset)
        # epression value building
        expr = dict(function='case', args=args + more_args)
        payload = dict(
            element='shoji:entity',
            body=dict(expr=expr)
        )
        # patch the variable with the new payload
        return self.resource.patch(payload)

    def edit_derived(self, variable, mapper):
        raise NotImplementedError("Use edit_combination")

    def move(self, path, position=-1, before=None, after=None):
        self.dataset.order.place(self, path, position=position,
                                 before=before, after=after)<|MERGE_RESOLUTION|>--- conflicted
+++ resolved
@@ -17,12 +17,8 @@
 from scrunch.expressions import parse_expr, prettify, process_expr
 from scrunch.helpers import (ReadOnly, _validate_category_rules, abs_url,
                              case_expr, download_file, subvar_alias)
-<<<<<<< HEAD
 from scrunch.order import DatasetVariablesOrder, ProjectDatasetsOrder
-from scrunch.subentity import Deck, Filter
-=======
 from scrunch.subentity import Deck, Filter, Multitable
->>>>>>> 1370b257
 from scrunch.variables import (combinations_from_map, combine_categories_expr,
                                combine_responses_expr, responses_from_map)
 
@@ -673,7 +669,7 @@
             mt_instance = Multitable(mt, self)
             _multitables[mt_instance.name] = mt_instance
         return _multitables
-    
+
     @multitables.setter
     def multitables(self, _):
         # Protect the `multitables` property from direct modifications
@@ -877,12 +873,12 @@
         """
         template: List of dictionaries with the following keys
         {"query": <query>, "transform": <transform>|optional}.
-        A query is a variable or a function on a variable: 
+        A query is a variable or a function on a variable:
         {"query": bin(birthyr)}
 
         If transform is specified it must have the form
         {
-            "query": var_x, 
+            "query": var_x,
             "transform": {"categories": [
                 {
                     "missing": false,  --> default: False
@@ -929,7 +925,7 @@
         payload = dict(element='shoji:entity',
                        body=dict(name=name,
                                  multitable=multi.resource.self))
-        new_mt = self.resource.multitables.create(payload)
+        self.resource.multitables.create(payload)
         return self.multitables[name]
 
     def create_single_response(self, categories, name, alias, description='',
