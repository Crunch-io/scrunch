import abc
import collections
import json
import requests
import re
import six

if six.PY2:  # pragma: no cover
    from urlparse import urlsplit, urljoin
else:
    from urllib.parse import urlsplit, urljoin

import pandas as pd

import pycrunch
from pycrunch.importing import Importer
from pycrunch.shoji import wait_progress
from pycrunch.exporting import export_dataset

from scrunch.expressions import parse_expr, process_expr
from scrunch.variables import validate_variable_url


SKELETON = {
    'element': 'shoji:entity',
    'body': {
        'name': 'name',
        'description': 'description',
        'alias': 'alias'
    }
}

MR_TYPE = 'multiple_response'
REQUIRED_VALUES = {'name', 'id', 'missing', 'combined_ids'}
REQUIRES_RESPONSES = {'combined_ids', 'name'}
SUBVAR_ALIAS = re.compile(r'.+_(\d+)$')
WEB_URL = 'https://app.crunch.io/dataset/%s/browse/'


def is_relative_url(url):
    return url.startswith(('.', '/'))


def abs_url(expr, base_url):
    """
    Converts an expression that may contain relative references to variable
     URLs into absolute URLs.

    This is necessary when using the derivation expression from a variable
    entity endpoint and sending it back to the variable catalog endpoint.
    """
    if isinstance(expr, dict):
        for k in expr:
            if k == 'variable':
                if is_relative_url(expr[k]):
                    expr[k] = urljoin(base_url, expr[k])
            elif isinstance(expr[k], dict):
                expr[k] = abs_url(expr[k], base_url)
            elif isinstance(expr[k], list):
                expr[k] = [abs_url(xpr, base_url) for xpr in expr[k]]
    elif isinstance(expr, list):
        expr = [abs_url(xpr, base_url) for xpr in expr]
    return expr


def subvar_alias(parent_alias, response_id):
    return '%s_%d' % (parent_alias, response_id)


def responses_from_map(variable, response_map, alias, parent_alias):
    subvars = variable.resource.subvariables.by('alias')
    try:
        responses = [{
                         'name': combined['name'],
                         'alias': subvar_alias(alias, combined['id']),
                         'combined_ids': [subvars[subvar_alias(parent_alias,
                             sv_alias)].entity_url for sv_alias in
                                          combined['combined_ids']]
                     } for combined in response_map]
    except KeyError:
        # This means we tried to combine a subvariable with ~id~ that does not
        # exist in the subvariables. Treat as bad input.
        raise ValueError("Unknown subvariables for variable %s" % parent_alias)
    return responses


def combinations_from_map(category_map):
    combinations = [{
                        'id': combined['id'],
                        'name': combined['name'],
                        'missing': combined.get('missing', False),
                        'combined_ids': combined['combined_ids']
                    } for combined in category_map]
    return combinations


def combine_responses_expr(variable_url, responses):
    return {
        'function': 'combine_responses',
        'args': [{
            'variable': variable_url
        }, {
            'value': responses
        }]
    }


def combine_categories_expr(variable_url, combinations):
    return {
        'function': 'combine_categories',
        'args': [{
            'variable': variable_url
        }, {
            'value': combinations
        }]
    }


def get_dataset(dataset, site=None):
    """
    Retrieve a reference to a given dataset (either by name, or ID) if it exists.
    This method uses the library singleton session if the optional "site"
    parameter is not provided.

    Returns a Dataset Entity record if the dataset exists.
    Raises a KeyError if no such dataset exists.
    """
    if site is None:
        if pycrunch.session is None:
            raise AttributeError("Authenticate first with scrunch.connect()")
        site = pycrunch.session
    try:
        shoji_ds = site.datasets.by('name')[dataset].entity
    except KeyError:
        shoji_ds = site.datasets.by('id')[dataset].entity
    return Dataset(shoji_ds)


def change_project(project, site=None):
    """
    :param project: name or ID of the project
    :param site: scrunch session, defaults to global session
    :return: the project session
    """
    if site is None:
        if pycrunch.session is None:
            raise AttributeError("Authenticate first with scrunch.connect()")
        site = pycrunch.session
    try:
        ret = site.projects.by('name')[project].entity
    except KeyError:
        ret = site.projects.by('id')[project].entity
    pycrunch.session = ret


def create_dataset(name, variables, site=None):
    if site is None:
        if pycrunch.session is None:
            raise AttributeError("Authenticate first with scrunch.connect()")
        site = pycrunch.session

    shoji_ds = site.datasets.create({
        'element': 'shoji:entity',
        'body': {
            'name': name,
            'table': {
                'element': 'crunch:table',
                'metadata': variables
            }
        }
    }).refresh()
    return Dataset(shoji_ds)


def var_name_to_url(ds, alias):
    """
    :param ds: The dataset we are gonna inspect
    :param alias: the alias of the variable name we want to check
    :return: the id of the given varname or None
    """
    try:
        return ds.variables.by('alias')[alias].entity_url
    except KeyError:
        raise KeyError(
            'Variable %s does not exist in Dataset %s' % (alias,
                                                          ds['body']['name']))


def var_id_to_url(ds, id):
    """
    :param ds: The dataset to look for the id of variable
    :param id: The id string of a variable
    :return: the url of the given variable as crunch url
    """
    try:
        return ds.variables.by('id')[id].entity.self
    except KeyError:
        raise KeyError(
            'Variable %s does not exist in Dataset %s' % (id,
                                                          ds['body']['name']))


def variable_to_url(ds, variable):
    """Receive a valid variable reference and return the variable url.

    :param ds: The crunch dataset
    :param variable: A valid variable reference in the form of a shoji Entity
                     of the variable or a string containing the variable url
                     or alias.
    :return: The variable url
    """
    assert isinstance(variable, (six.string_types, Variable))

    if isinstance(variable, Variable):
        return variable.resource.self

    elif validate_variable_url(variable):
        return variable
    else:
        try:
            return var_name_to_url(ds, variable)
        except KeyError:
            return var_id_to_url(ds, variable)


def aliases_to_urls(ds, variable_url, response_map):
    """
    Maps subvariable aliases to urls
    :param ds: a dataset object
    :param variable_url: url of the variable we want to inspect
    :param response_map: mapping of new subvariables
    :return:
    """
    suvars = ds.variables.index(variable_url).entity.subvariables.by('alias')
    mapped_urls = {}
    for key, values in response_map.items():
        try:
            mapped_urls[key] = [suvars[x].entity_url for x in values]
        except KeyError:
            raise KeyError(
                'Unexistent variables %s in Dataset %s' % (
                    values, ds['body']['alias']))
    return mapped_urls


def validate_category_rules(categories, rules):
    if not ((len(categories) - 1) <= len(rules) <= len(categories)):
        raise ValueError(
            'Amount of rules should match categories (or categories -1)'
        )


def validate_category_map(map):
    """
    :param map: categories keyed by new category id mapped to existing ones
    :return: a list of dictionary objects that the Crunch API expects
    """
    raise PendingDeprecationWarning("Does not use the new input format")
    for value in map.values():
        keys = set(list(value.keys()))
        assert keys & REQUIRED_VALUES, (
            'category_map has one or more missing keys of ' % REQUIRED_VALUES)
    rebuilt = list()
    for key, value in map.items():
        category = dict()
        category.update(value)
        # unfold expressions like range(1,5) to a list of ids
        category['combined_ids'] = list(category['combined_ids'])
        category['id'] = key
        rebuilt.append(category)
    return rebuilt


def validate_response_map(map):
    """
    :param map: responses keyed by new alias mapped to existing aliases
    :return: a list of dictionaries describing the new responses to create for
             the variable
    """
    rebuilt = list()
    for key, value in map.items():
        response = dict()
        response['name'] = key
        response['combined_ids'] = value
        rebuilt.append(response)
    return rebuilt


def download_file(url, filename):
    if url.startswith('file://'):
        # Result is in local filesystem (for local development mostly)
        import shutil
        shutil.copyfile(url.split('file://', 1)[1], filename)
    else:
        r = requests.get(url, stream=True)
        with open(filename, 'wb') as f:
            for chunk in r.iter_content(chunk_size=1024):
                if chunk:   # filter out keep-alive new chunks
                    f.write(chunk)
    return filename


<<<<<<< HEAD
def case_expr(rules, name, alias):
    """
    Given a set of rules, return a `case` function expression to create a
     variable.
    """
    expression = {
        'references': {
            'name': name,
            'alias': alias,
        },
        'function': 'case',
        'args': [{
            'column': [1, 2],
            'type': {
                'value': {
                    'class': 'categorical',
                    'categories': [
                        {'id': 1, 'name': 'Selected', 'missing': False, 'numeric_value': None, 'selected': True},
                        {'id': 2, 'name': 'Not selected', 'missing': False, 'numeric_value': None, 'selected': False},
                    ]
                }
            }
        }]
    }
    expression['args'].append(rules)
    return expression
=======
class OrderUpdateError(Exception):
    pass


class AbstractContainer(object):
    __metaclass__ = abc.ABCMeta

    indent_size = 4

    def __getitem__(self, item):
        if not isinstance(item, (int, six.string_types)):
            raise TypeError('arg 1 must be either int or str')
        if isinstance(item, int):
            key, obj = list(self.elements.items())[item]
        else:
            key = item
            obj = self.elements[item]
        if isinstance(obj, six.string_types):  # it's a variable ID
            # Swap the variable ID for a Variable object.
            var = Variable(resource=self.order.vars[obj].entity)
            obj = self.elements[key] = var
        return obj

    def __contains__(self, item):
        return item in self.elements


class Hierarchy(AbstractContainer):
    def __init__(self, group):
        self.group = group
        self.elements = group.elements
        self.order = group.order

    def __str__(self):
        def _get_elements(group):
            elements = []
            for name, obj in list(group.elements.items()):
                if isinstance(obj, Group):
                    elements.append({name: _get_elements(obj)})
                else:
                    elements.append(name)
            return elements

        str_elements = _get_elements(self.group)
        return json.dumps(str_elements, indent=self.indent_size)

    def __repr__(self):
        return self.__str__()


class VariableList(AbstractContainer):
    def __init__(self, group):
        self.group = group
        self.order = group.order

    @property
    def elements(self):
        class ElementsWrapper(collections.OrderedDict):
            def __init__(self, container, *args, **kwargs):
                self.order = container.order
                super(ElementsWrapper, self).__init__(*args, **kwargs)

            def __setitem__(self, key, value, *args):
                super(ElementsWrapper, self).__setitem__(key, value, *args)
                if isinstance(value, Variable):
                    group = self.order.find(key)
                    if group and group.elements[key] != value:
                        group.elements[key] = value

        flattened_elements = ElementsWrapper(self)

        def _get_elements(group):
            for name, obj in list(group.elements.items()):
                if isinstance(obj, Group):
                    _get_elements(obj)
                else:
                    flattened_elements[name] = obj

        _get_elements(self.group)

        return flattened_elements

    def __str__(self):
        return json.dumps(list(self.elements.keys()), indent=self.indent_size)

    def __repr__(self):
        return self.__str__()


class Group(AbstractContainer):

    def __init__(self, obj, order, parent=None):
        self.name = list(obj.keys())[0]
        self.order = order
        self.parent = parent
        self.elements = collections.OrderedDict()

        # Load all the elements.
        for element in obj[self.name]:
            if isinstance(element, six.string_types):
                _id = element.split('/')[-2]
                var = self.order.vars.get(_id)
                if var:
                    self.elements[var['alias']] = _id
            elif isinstance(element, Variable):
                self.elements[element.alias] = element
            else:
                subgroup = Group(element, order=self.order, parent=self)
                self.elements[subgroup.name] = subgroup

        self.hierarchy = Hierarchy(self)
        self.variables = VariableList(self)

    def __str__(self):
        str_elements = []
        for alias, obj in self.elements.items():
            if isinstance(obj, six.string_types) or isinstance(obj, Variable):
                str_elements.append(alias)
            else:
                str_elements.append('Group(%s)' % obj.name)
        return json.dumps(str_elements, indent=self.indent_size)

    def __repr__(self):
        return self.__str__()

    @staticmethod
    def _validate_elements_arg(elements):
        if isinstance(elements, six.string_types):
            elements = [elements]
        if not isinstance(elements, collections.Iterable):
            raise ValueError(
                'Invalid list of elements to be inserted into the Group.'
            )
        if not all(isinstance(e, six.string_types) for e in elements):
            raise ValueError(
                'Only string references to aliases/group names are allowed.'
            )
        return elements

    def _validate_reference_arg(self, reference):
        if not isinstance(reference, six.string_types):
            raise TypeError('Invalid reference. It must be a string.')
        if reference not in self.elements:
            raise ValueError(
                'Invalid reference. It is not part of the current Group.'
            )
        return reference

    def find(self, name):

        def _find(group):
            for _name, obj in group.elements.items():
                if isinstance(obj, Group):
                    result = _find(obj)
                    if result:
                        return result
                elif _name == name:
                    return group

        return _find(self)

    def find_group(self, name):

        def _find(group):
            if group.name == name:
                return group
            for _name, obj in group.elements.items():
                if isinstance(obj, Group):
                    result = _find(obj)
                    if result:
                        return result

        return _find(self)

    def move(self, elements, position=-1):
        elements = self._validate_elements_arg(elements)

        if not isinstance(position, int):
            raise ValueError('Invalid position. It must be an integer.')
        if position < -1 or position > len(self.elements):
            raise ValueError('Invalid position %d' % position)
        if position == -1:
            position = len(self.elements)

        elements_to_move = collections.OrderedDict()
        for element_name in elements:
            if element_name in self.elements:
                elements_to_move[element_name] = \
                    (self.elements[element_name], '__move__')
            else:
                current_group = self.order.find(element_name)
                if current_group:
                    # A variable.
                    elements_to_move[element_name] = \
                        (current_group, '__migrate_var__')
                else:
                    # Not a variable. A group, maybe?
                    group_to_move = self.order.find_group(element_name)
                    if group_to_move:
                        elements_to_move[element_name] = \
                            (group_to_move, '__migrate_group__')
                    else:
                        raise ValueError(
                            'Invalid alias/group name \'%s\'' % element_name
                        )

        # Make all necessary changes to the order structure.
        _elements = collections.OrderedDict()
        _non_targeted = list()

        for name in list(self.elements.keys()):
            if name in elements_to_move:
                continue
            _non_targeted.append((name, self.elements[name]))
        _non_targeted = list(reversed(_non_targeted))  # FIFO for .pop()

        total = len(_non_targeted) + len(elements_to_move)
        i = 0
        while i <= total:
            if i == position:
                for element_name in elements_to_move.keys():
                    obj, operation = elements_to_move[element_name]

                    if operation == '__move__':
                        _elements[element_name] = obj
                    elif operation == '__migrate_var__':
                        current_group = obj
                        element = current_group.elements[element_name]
                        del current_group.elements[element_name]
                        _elements[element_name] = element
                    elif operation == '__migrate_group__':
                        group_to_move = obj
                        orig_parent = group_to_move.parent
                        group_to_move.parent = self
                        del orig_parent.elements[element_name]
                        _elements[element_name] = group_to_move
            elif len(_non_targeted):
                element_name, obj = _non_targeted.pop()
                _elements[element_name] = obj

            i += 1

        self.elements = _elements

        # Update!
        self.order.update()

    def move_before(self, reference, elements):
        reference = self._validate_reference_arg(reference)
        elements = self._validate_elements_arg(elements)

        position = 0
        i = 0
        for name in self.elements.keys():
            if name in elements:
                continue
            if reference == name:
                position = i
                break
            i += 1

        self.move(elements, position=position)

    def move_after(self, reference, elements):
        reference = self._validate_reference_arg(reference)
        elements = self._validate_elements_arg(elements)

        position = 0
        i = 0
        for name in self.elements.keys():
            if name in elements:
                continue
            if reference == name:
                position = i + 1
                break
            i += 1

        self.move(elements, position=position)

    def move_up(self, element):
        element = self._validate_reference_arg(element)

        position = 0
        for i, name in enumerate(self.elements.keys()):
            if name == element:
                position = i - 1
                break

        if position == -1:
            # Nothing to do.
            return

        self.move(element, position=position)

    def move_down(self, element):
        element = self._validate_reference_arg(element)

        position = 0
        for i, name in enumerate(self.elements.keys()):
            if name == element:
                position = i + 1
                break

        if position == len(self.elements):
            # Nothing to do.
            return

        self.move(element, position=position)

    def move_top(self, element):
        self.move(element, position=0)

    def move_bottom(self, element):
        self.move(element, position=-1)

    def set(self, elements):
        existing_elements = [name for name in self.elements.keys()]
        if len(elements) != len(existing_elements) or \
                not all(e in existing_elements for e in elements):
            raise ValueError('Invalid list of element references.')

        if elements == existing_elements:
            # Nothing to do.
            return

        _elements = collections.OrderedDict()
        for element in elements:
            _elements[element] = self.elements[element]
        self.elements = _elements

        self.order.update()

    def create(self, name, elements=None):
        if name in self.elements:
            raise ValueError(
                'A variable/sub-group named \'%s\' already exists.' % name
            )
        if elements is None:
            elements = []
        else:
            elements = self._validate_elements_arg(elements)

        # Locate all elements to move. All of them have to exist.
        elements_to_move = collections.OrderedDict()
        for element_name in elements:
            current_group = self.order.find(element_name)
            if current_group and element_name in current_group.elements:
                elements_to_move[element_name] = (current_group,)
            else:
                group_to_move = self.order.find_group(element_name)
                if group_to_move:
                    elements_to_move[element_name] = group_to_move
                else:
                    raise ValueError(
                        'Invalid alias/group name \'%s\'' % element_name
                    )

        # Make the modifications to the order structure.
        new_group = Group({name: []}, order=self.order, parent=self)
        for element_name, obj in elements_to_move.items():
            if isinstance(obj, tuple):
                current_group = obj[0]
                new_group.elements[element_name] = \
                    current_group.elements[element_name]
                del current_group.elements[element_name]
            else:
                group_to_move = obj
                orig_parent = group_to_move.parent
                group_to_move.parent = new_group
                new_group.elements[element_name] = group_to_move
                del orig_parent.elements[element_name]
        self.elements[name] = new_group

        # Update!
        self.order.update()

    def rename(self, name):
        if self.name == '__root__' and self.parent is None:
            raise NotImplementedError(
                'Renaming the root Group is not allowed.'
            )
        if name == self.name:
            # Nothing to do.
            return

        if name in self.parent.elements:
            raise ValueError(
                'Parent Group \'%s\' already contains an element named \'%s\'.'
                % (self.parent.name, name)
            )

        # Rename!
        _elements = collections.OrderedDict()
        for current_name, obj in self.parent.elements.items():
            if current_name == self.name:
                _elements[name] = obj
            else:
                _elements[current_name] = obj
        self.name = name
        self.parent.elements = _elements

        # Update!
        self.order.update()

    def remove(self, elements):
        if self.name == '__root__' and self.parent is None:
            raise NotImplementedError(
                'Removing elements from the root Group is not allowed.'
            )
        if isinstance(elements, six.string_types):
            elements = [elements]
        if not isinstance(elements, collections.Iterable):
            raise ValueError(
                'Invalid list of elements to remove from Group.'
            )
        if not all(isinstance(e, six.string_types) for e in elements):
            raise ValueError(
                'Only string references to aliases/group names are allowed.'
            )

        # Locate all elements to remove. All of them have to be found.
        elements_to_remove = collections.OrderedDict()
        for element_name in elements:
            if element_name not in self.elements:
                raise ValueError(
                    'A variable/sub-group named \'%s\' does not exist '
                    'within the Group.' % element_name
                )
            elements_to_remove[element_name] = self.elements[element_name]

        # Make the modifications to the order structure.
        for element_name, obj in elements_to_remove.items():
            if isinstance(obj, Group):
                obj.parent = self.order.graph
            self.order.graph.elements[element_name] = obj
            del self.elements[element_name]

        # Update!
        self.order.update()

    def delete(self):
        if self.name == '__root__' and self.parent is None:
            raise NotImplementedError('Deleting the root Group is not allowed.')

        # Before deleting the Group, move all its elements to the root.
        for element_name, obj in self.elements.items():
            if isinstance(obj, Group):
                obj.parent = self.order.graph
            self.order.graph.elements[element_name] = obj
            del self.elements[element_name]

        # Delete from parent.
        del self.parent.elements[self.name]

        # Update!
        self.order.update()


class Order(object):

    def __init__(self, ds):
        self.ds = ds
        self._hier = None
        self._vars = None
        self._graph = None

    def _load_hier(self):
        self._hier = self.ds.resource.session.get(
            self.ds.resource.variables.orders.hier
        ).payload
        return self._hier

    def _load_vars(self):
        self._vars = self.ds.resource.variables.by('id')
        return self._vars

    def _load_graph(self):
        self._graph = Group({'__root__': self.hier.graph}, order=self)
        return self._graph

    @property
    def hier(self):
        if self._hier is None:
            self._load_hier()
        return self._hier

    @property
    def vars(self):
        if self._vars is None:
            self._load_vars()
        return self._vars

    @property
    def graph(self):
        if self._graph is None:
            self._load_graph()
        return self._graph

    def _build_graph_structure(self):

        def _get(group):
            _elements = []
            for obj in group.elements.values():
                if isinstance(obj, Group):
                    _elements.append({
                        obj.name: _get(obj)
                    })
                else:
                    if isinstance(obj, Variable):
                        _id = obj.id
                    else:
                        _id = obj
                    _elements.append('../%s/' % _id)
            return _elements

        return _get(self.graph)

    def update(self):
        updated_order = {
            'element': 'shoji:order',
            'graph': self._build_graph_structure()
        }
        try:
            self.hier.put(updated_order)
        except (pycrunch.ClientError, pycrunch.ServerError) as e:
            # Our update to the Hierarchical Order failed. Better reload.
            self._hier = self._vars = self._graph = None
            self._load_graph()
            raise OrderUpdateError(str(e))

    # Proxy methods for the __root__ Group

    @property
    def hierarchy(self):
        return self.graph.hierarchy

    @property
    def variables(self):
        return self.graph.variables

    def __str__(self):
        return str(self.graph)

    def __repr__(self):
        return self.__str__()

    def __getitem__(self, item):
        return self.graph[item]

    def __contains__(self, item):
        return item in self.graph

    def find(self, *args, **kwargs):
        return self.graph.find(*args, **kwargs)

    def find_group(self, *args, **kwargs):
        return self.graph.find_group(*args, **kwargs)

    def move(self, *args, **kwargs):
        self.graph.move(*args, **kwargs)

    def move_before(self, *args, **kwargs):
        self.graph.move_before(*args, **kwargs)

    def move_after(self, *args, **kwargs):
        self.graph.move_after(*args, **kwargs)

    def move_up(self, *args, **kwargs):
        self.graph.move_up(*args, **kwargs)

    def move_down(self, *args, **kwargs):
        self.graph.move_down(*args, **kwargs)

    def move_top(self, *args, **kwargs):
        self.graph.move_top(*args, **kwargs)

    def move_bottom(self, *args, **kwargs):
        self.graph.move_bottom(*args, **kwargs)

    def set(self, *args, **kwargs):
        self.graph.set(*args, **kwargs)

    def create(self, *args, **kwargs):
        self.graph.create(*args, **kwargs)

    def rename(self, *args, **kwargs):
        self.graph.rename(*args, **kwargs)

    def remove(self, *args, **kwargs):
        self.graph.remove(*args, **kwargs)

    def delete(self, *args, **kwargs):
        self.graph.delete(*args, **kwargs)
>>>>>>> 088913d1


class Dataset(object):
    """
    A pycrunch.shoji.Entity wrapper that provides dataset-specific methods.
    """

    ENTITY_ATTRIBUTES = {'id', 'name', 'notes', 'descrpition', 'is_published',
                         'archived', 'end_date', 'start_date', 'creation_time',
                         'modification_time'}

    def __init__(self, resource):
        """
        :param resource: Points to a pycrunch Shoji Entity for a dataset.
        """
        self.resource = resource
        self.session = self.resource.session
        self.order = Order(self)

    def __getattr__(self, item):
        if item in self.ENTITY_ATTRIBUTES:
            return self.resource.body[item]  # Has to exist

        # Check if the attribute corresponds to a variable alias
        variable = self.resource.variables.by('alias').get(item)

        if variable is None:
            # Variable doesn't exists, must raise an AttributeError
            raise AttributeError('Dataset has no attribute %s' % item)

        # Variable exists!, return the variable entity
        return variable.entity

    def __getitem__(self, item):
        # Check if the attribute corresponds to a variable alias
        variable = self.resource.variables.by('alias').get(item)
        if variable is None:
            # Variable doesn't exists, must raise an ValueError
            raise ValueError('Dataset has no variable %s' % item)

        # Variable exists!, return the variable entity
        return Variable(variable.entity)

    def web_url(self, host):
        return urljoin(host, WEB_URL % self.id)

    def rename(self, new_name):
        self.resource.edit(name=new_name)

    def stream_rows(self, columns):
        """
        Receives a dict with columns of values to add and streams them
         into the dataset. Client must call .push_rows(n) later.

        Returns the total of rows streamed
        """
        importer = Importer()
        count = len(columns.values()[0])
        for x in range(count):
            importer.stream_rows(self.resource, {a: columns[a][x] for a in columns})
        return count

    def push_rows(self, count):
        """
        Batches in the rows that have been currently streamed.
        """
        self.resource.batches.create({
            'element': 'shoji:entity',
            'body': {
                'stream': count,
                'type': 'ldjson'
            }
        })

    def exclude(self, expr=None):
        """
        Given a dataset object, apply an exclusion filter to it (defined as an
        expression string).

        If the `expr` parameter is None, an empty expression object is sent
        as part of the PATCH request, which effectively removes the exclusion
        filter (if any).
        """
        if isinstance(expr, six.string_types):
            expr_obj = parse_expr(expr)
            expr_obj = process_expr(expr_obj, self.resource)  # cause we need URLs
        elif expr is None:
            expr_obj = {}
        else:
            expr_obj = expr
        return self.resource.session.patch(
            self.resource.fragments.exclusion,
            data=json.dumps(dict(expression=expr_obj))
        )

    def create_categorical(self, categories,
                           name, alias, description='', missing=True):
        """
        Creates a categorical variable deriving from other variables.
        Uses Crunch's `case` function.
        """
        rules = []
        for cat in categories:
            rules.append(cat.pop('rules'))

        if not hasattr(self.resource, 'variables'):
            self.resource.refresh()

        args = [{
            'column': [c['id'] for c in categories],
            'type': {
                'value': {
                    'class': 'categorical',
                    'categories': categories}}}]

        for cat in args[0]['type']['value']['categories']:
            cat.setdefault('missing', False)

        if missing:
            args[0]['column'].append(-1)
            args[0]['type']['value']['categories'].append(dict(
                id=-1,
                name='No Data',
                numeric_value=None,
                missing=True))

        more_args = []
        for rule in rules:
            more_args.append(parse_expr(rule))

        more_args = process_expr(more_args, self.resource)

        expr = dict(function='case', args=args + more_args)

        payload = dict(element='shoji:entity',
                       body=dict(alias=alias,
                                 name=name,
                                 expr=expr,
                                 description=description))

        return Variable(self.resource.variables.create(payload).refresh())

    def create_multiple_response(self, responses, name, alias, description=''):
        """
        Creates a Multiple response (array) using a set of rules for each
         of the responses(subvariables).
        """
        responses_map = {}
        for resp in responses:
            rules = resp['rules']
            if isinstance(rules, basestring):
                rules = process_expr(parse_expr(rules), self.resource)
            responses_map['%04d' % resp['id']] = case_expr(rules, name=resp['name'],
                alias='%s_%d' % (alias, resp['id']))

        payload = {
            'element': 'shoji:entity',
            'body': {
                'name': name,
                'alias': alias,
                'description': description,
                'derivation': {
                    'function': 'array',
                    'args': [{
                        'function': 'select',
                        'args': [{
                            'map': responses_map
                        }]
                    }]
                }
            }
        }
        return Variable(self.resource.variables.create(payload).refresh())

    def copy_variable(self, variable, name, alias):
        def subrefs(_variable, _alias):
            # In the case of MR variables, we want the copies' subvariables
            # to have their aliases in the same pattern and order that the
            # parent's are, that is `parent_alias_#`.
            _subreferences = []
            for subvar in _variable.resource.subvariables.index.values():
                sv_alias = subvar['alias']
                match = SUBVAR_ALIAS.match(sv_alias)
                if match:  # Does this var have the subvar pattern?
                    suffix = int(match.groups()[0], 10)  # Keep the position
                    sv_alias = subvar_alias(_alias, suffix)

                _subreferences.append({
                    'name': subvar['name'],
                    'alias': sv_alias
                })
            return _subreferences

        if variable.resource.body.get('derivation'):
            # We are dealing with a derived variable, we want the derivation
            # to be executed again instead of doing a `copy_variable`
            derivation = abs_url(variable.resource.body['derivation'],
                        variable.resource.self)
            derivation.pop('references', None)
            payload = {
                'element': 'shoji:entity',
                'body': {
                    'name': name,
                    'alias': alias,
                    'derivation': derivation
                }
            }

            if variable.type == MR_TYPE:
                # We are re-executing a multiple_response derivation.
                # We need to update the complex `array` function expression
                # to contain the new suffixed aliases. Given that the map is
                # unordered, we have to iterated and find a name match.
                subvars = payload['body']['derivation']['args'][0]['args'][0]['map']
                subreferences = subrefs(variable, alias)
                for subref in subreferences:
                    for subvar_pos in subvars:
                        subvar = subvars[subvar_pos]
                        if subvar['references']['name'] == subref['name']:
                            subvar['references']['alias'] = subref['alias']
                            break
        else:
            payload = {
                'element': 'shoji:entity',
                'body': {
                    'name': name,
                    'alias': alias,
                    'derivation': {
                        'function': 'copy_variable',
                        'args': [{
                            'variable': variable.resource.self
                        }]
                    }
                }
            }
            if variable.type == MR_TYPE:
                subreferences = subrefs(variable, alias)
                payload['body']['derivation']['references'] = {
                    'subreferences': subreferences
                }
        shoji_var = self.resource.variables.create(payload).refresh()
        return Variable(shoji_var)

    def combine(self, variable, category_map, name, alias, description=''):
        if variable.type in MR_TYPE:
            return self.combine_responses(variable, category_map, name=name,
                alias=alias, description=description)
        else:
            return self.combine_categories(variable, category_map, name=name,
                alias=alias, description=description)

    def combine_categories(self, variable, category_map,
                           name, alias, description=''):
        """
        Create a new variable in the given dataset that is a recode
        of an existing variable
        category_map = {
            1: {
                "name": "Favorable",
                "missing": True,
                "combined_ids": [1,2]
            },
        }
        :param variable: alias of the variable to recode
        :param name: name for the new variable
        :param alias: alias for the new variable
        :param description: description for the new variable
        :param category_map: map to combine categories
        :return: the new created variable
        """
        if isinstance(variable, basestring):
            variable = self[variable]

        combinations = combinations_from_map(category_map)
        payload = SKELETON.copy()
        payload['body']['name'] = name
        payload['body']['alias'] = alias
        payload['body']['description'] = description
        payload['body']['derivation'] = combine_categories_expr(
            variable.resource.self, combinations)
        return Variable(self.resource.variables.create(payload).refresh())

    def combine_responses(self, variable, response_map,
                          name, alias, description=''):
        """
        Creates a new variable in the given dataset that combines existing
        responses into new categorized ones

        response_map = [
            {"id": 1, "name": 'online', 'combined_ids': [1]},
            {"id": 2, "name": 'notonline', 'combined_ids': [2, 3, 4]}
        ]
        :return: newly created variable
        """
        if isinstance(variable, basestring):
            parent_alias = variable
            variable = self[variable]
        else:
            parent_alias = variable.alias

        responses = responses_from_map(variable, response_map, alias,
            parent_alias)
        payload = SKELETON.copy()
        payload['body']['name'] = name
        payload['body']['alias'] = alias
        payload['body']['description'] = description
        payload['body']['derivation'] = combine_responses_expr(
            variable.resource.self, responses)
        return Variable(self.resource.variables.create(payload).refresh())

    def change_editor(self, user):
        """
        Change the current editor of the Crunch dataset.

        Parameters
        ----------
        user : str
            The email address or the crunch url of the user who should be set
            as the new current editor of the given dataset.

        Returns
        -------
        None
        """

        def _host_from_url(url):
            resolved = urlsplit(url)
            return resolved.hostname

        def _to_url(email):
            api_users = 'https://{}/api/users/'.format(
                _host_from_url(self.resource.self)
            )
            user_url = None

            users = self.session.get(api_users).payload['index']

            for url, user in six.iteritems(users):
                if user['email'] == email:
                    user_url = url
                    self.patch({'current_editor': url})
                    break
            assert user_url is not None, 'Unable to resolve user url'

            return user_url

        def _is_url(u):
            return u.startswith('https://') or u.startswith('http://')

        user_url = user if _is_url(user) else _to_url(user)

        self.resource.patch({'current_editor': user_url})

    def create_savepoint(self, description):
        """
        Creates a savepoint on the dataset.

        Parameters
        ----------
        description : str
            The description that should be given to the new savepoint. This
            function will not let you create a new savepoint with the same
            description as any other savepoint.

        Returns
        -------
        None
        """
        if len(self.resource.savepoints.index) > 0:
            if description in self.savepoint_attributes('description'):
                raise KeyError(
                    "A checkpoint with the description '{}' already"
                    " exists.".format(description)
                )

        self.resource.savepoints.create({
            'element': 'shoji:entity',
            'body': {'description': description}
        })

    def load_savepoint(self, description=None):
        """
        Load a savepoint on the dataset.

        Parameters
        ----------
        description : str, default=None
            The description that identifies which savepoint to be loaded.
            When loading a savepoint, all savepoints that were saved after
            the loaded savepoint will be destroyed permanently.

        Returns
        -------
        None
        """

        if description is None:
            description = 'initial import'
        elif description not in self.savepoint_attributes('description'):
            raise KeyError(
                "No checkpoint with the description '{}'"
                " exists.".format(description)
            )

        revert = self.resource.savepoints.by('description').get(description).revert
        self.resource.session.post(revert)

    def savepoint_attributes(self, attrib):
        """
        Return list of attributes from the given dataset's savepoints.

        Parameters
        ----------
        attrib : str
            The attribute to be returned for each savepoint in the given
            dataset. Available attributes are:
                'creation_time'
                'description'
                'last_update'
                'revert'
                'user_name'
                'version'
        """

        if len(self.resource.savepoints.index) == 0:
            return []
        else:
            attribs = [
                cp[attrib]
                for url, cp in six.iteritems(self.resource.savepoints.index)
            ]

            return attribs

    def fork(self, description=None, name=None, is_published=False,
             preserve_owner=False, **kwargs):
        """
        Create a fork of ds and add virgin savepoint.

        Parameters
        ----------
        description : str, default=None
            If given, the description to be applied to the fork. If not
            given the description will be copied from ds.
        name : str, default=None
            If given, the name to be applied to the fork. If not given a
            default name will be created which numbers the fork based on
            how many other forks there are on ds.
        is_published : bool, default=False
            If True, the fork will be visible to viewers of ds. If False it
            will only be viewable to editors of ds.
        preserve_owner : bool, default=False
            If True, the owner of the fork will be the same as the parent
            dataset. If the owner of the parent dataset is a Crunch project,
            then it will be preserved regardless of this parameter.

        Returns
        -------
        _fork : scrunch.datasets.Dataset
            The forked dataset.
        """

        nforks = len(self.resource.forks.index)
        if name is None:
            name = "FORK #{} of {}".format(nforks + 1, self.resource.body.name)
        if description is None:
            description = self.resource.body.description

        body = dict(
            name=name,
            description=description,
            is_published=is_published,
            **kwargs
        )
        # not returning a dataset
        _fork = self.resource.forks.create({"body": body}).refresh()
        fork = Dataset(_fork)
        fork.create_savepoint("initial fork")

        if preserve_owner or '/api/projects/' in self.resource.body.owner:
            try:
                _fork.patch({'owner': self.resource.body.owner})
                _fork.refresh()
            except (pycrunch.ClientError, pycrunch.ServerError):
                # Don't fail if the fork's owner cannot be set to be the same
                # as the parent dataset.
                pass

        return fork

    def forks_dataframe(self):
        """
        Return a dataframe summarizing the forks on the dataset.

        Returns
        -------
        _forks : pandas.DataFrame
            A DataFrame representation of all attributes from all forks
            on the given dataset.
        """

        if len(self.resource.forks.index) == 0:
            return None
        else:
            _forks = pd.DataFrame(
                [fk for url, fk in six.iteritems(self.resource.forks.index)]
            )
            _forks = _forks[[
                'name',
                'description',
                'is_published',
                'owner_name',
                'current_editor_name',
                'creation_time',
                'modification_time',
                'id'
            ]]
            _forks['creation_time'] = pd.to_datetime(_forks['creation_time'])
            _forks['modification_time'] = pd.to_datetime(_forks['modification_time'])
            _forks.sort(columns='creation_time', inplace=True)

            return _forks

    def delete_forks(self):
        """
        Deletes all the forks on the dataset. CANNOT BE UNDONE!
        """

        for fork in six.itervalues(self.resource.forks.index):
            fork.entity.delete()

    def download(self, path, filter=None, variables=None, include_hidden=True):
        """
        Downloads a dataset as CSV to the given path.
        this includes hidden variables and categories
        as id's.
        """
        # the payload should include all hidden variables by default
        payload = {
            "element": "shoji:entity",
            "body": {
                "options": {"use_category_ids": True}
            }
        }
        # add filter to rows if passed
        if filter:
            payload['body']['filter'] = process_expr(
                parse_expr(filter), self.resource)
        # convert variable list to crunch identifiers
        if variables and isinstance(variables, list):
            id_vars = []
            for var in variables:
                id_vars.append(variable_to_url(self.resource, var))
            # Now build the payload with selected variables
            payload['body']['where'] = {
                    'function': 'select',
                    'args': [{
                        'map': {
                            x: {'variable': x} for x in id_vars
                        }
                    }]
                }
        # include_hidden is mutually exclusive with
        #  variables to include in the download
        if include_hidden and not variables:
            payload['body']['where'] = {
                    'function': 'select',
                    'args': [{
                        'map': {
                            x: {'variable': x} for x in self.resource.variables.index.keys()
                        }
                    }]
                }
        url = export_dataset(self.resource, payload, format='csv')
        download_file(url, path)

    def join(self, left_var, right_ds, right_var, columns=None,
             filter=None, wait=True):
        """
        Joins a given variable. In crunch joins are left joins, where
        left is the dataset variable and right is other dataset variable.
        For more information see:
        http://docs.crunch.io/?http#merging-and-joining-datasets

        :param: columns: Specify a list of variables from right dataset
        to bring in the merge:
        http://docs.crunch.io/?http#joining-a-subset-of-variables

        :param: wait: Wait for the join progress to finish by polling
        or simply return a url to the progress resource

        :param: filter: Filters out rows based on the given expression,
        or on a given url for an existing filter. TODO: for the moment
        we only allow expressions
        """
        right_var_url = var_name_to_url(right_ds, right_var)
        left_var_url = var_name_to_url(self, left_var)
        # this dictionary sets the main part of the join
        adapter = {
            'function': 'adapt',
            'args': [
                {'dataset': right_ds.self},
                {'variable': right_var_url},
                {'variable': left_var_url}
            ]
        }
        # wrap the adapter method on a shoji and body entity
        payload = {
            'element': 'shoji:entity',
            'body': adapter
        }

        if columns and isinstance(columns, list):
            # overwrite body to new format
            payload['body'] = {
                'frame': adapter,
                'function': 'select',
                'args': [
                    {'map': {}}
                ]
            }
            # add the individual variable columns to the payload
            for var in columns:
                var_url = var_name_to_url(right_ds, var)
                payload['body']['args'][0]['map'][var_url] = {'variable': var_url}

        if filter:
            # in the case of a filter, convert it to crunch
            # and attach the filter to the payload
            expr = process_expr(parse_expr(filter), right_ds)
            payload['body']['filter'] = {'expression': expr}

        progress = self.variables.post(payload)
        # poll for progress to finish or return the url to progress
        if wait:
            return wait_progress(r=progress, session=self.session, entity=self)
        return progress.json()['value']

    def recode(self, categories, alias, name, multiple, description=''):
        """
        Used to create new categorical variables using Crunchs's `case` function.

         Will create either categorical variables or multiple response depending
         on the `multiple` parameter.
        """
        if multiple:
            return self.create_multiple_response(categories, alias=alias,
                name=name, description=description)
        else:
            return self.create_categorical(categories, alias=alias, name=name,
                description=description)


class Variable(object):
    """
    A pycrunch.shoji.Entity wrapper that provides variable-specific methods.
    """

    ENTITY_ATTRIBUTES = {'name', 'alias', 'description', 'discarded', 'format',
                         'type', 'id', 'view', 'notes', 'categories'}

    def __init__(self, resource):
        self.resource = resource

    def __getattr__(self, item):
        if item in self.ENTITY_ATTRIBUTES:
            return self.resource.body[item]  # Has to exist

    def hide(self):
        self.resource.edit(discarded=True)

    def unhide(self):
        self.resource.edit(discarded=False)

    def combine(self, alias=None, map=None, names=None, default='missing',
               name=None, description=None):
        # DEPRECATED - USE Dataset.combine*
        """
        Implements SPSS-like recode functionality for Crunch variables.

        This method combines Crunch's `combine_categories` and
        `combine_responses` in a single method when applied to a variable
        that is deemed as ~categorical~ by the user.
        """
        if alias is None:
            raise TypeError('Missing alias for the recoded variable')
        if map is None:
            raise TypeError('Missing recode map')
        if not isinstance(map, dict) or not map:
            raise ValueError('Invalid recode map')
        if default not in ('missing', 'copy'):
            raise ValueError(
                'The "default" argument must be either "missing" or "copy"'
            )

        if 'body' not in self.resource:
            self.resource.refresh()

        if self.resource.body.type not in ('categorical', 'categorical_array',
                                           MR_TYPE):
            raise TypeError(
                'Only categorical, categorical_array and multiple_response '
                'variables are supported'
            )

        if name is None:
            name = self.resource.body.name + ' (recoded)'

        if description is None:
            description = self.resource.body.description

        if self.resource.body.type in ('categorical', 'categorical_array'):
            # On this case perform a `combine_categories` operation

            if names is None:
                raise TypeError('Missing category names')

            processed_categories = list()
            category_defs = list()
            category_defs_by_id = dict()
            default_name = 'Missing'
            existing_categories_by_id = dict()
            existing_categories_by_name = dict()
            for existing_category in self.resource.body.get('categories', []):
                _id = existing_category['id']
                _name = existing_category['name']
                existing_categories_by_id[_id] = existing_category
                existing_categories_by_id[_name] = existing_category

            # 1. Basic category definitions.
            for _id, value in map.items():
                if isinstance(_id, int):
                    if not isinstance(value, (list, tuple, int,
                                              six.string_types, range)):
                        raise ValueError('Invalid mapped value')
                    if isinstance(value, (int, six.string_types)):
                        value = [value]

                    processed_value = []
                    for element in value:
                        if isinstance(element, six.string_types):
                            try:
                                element = existing_categories_by_name[element]
                            except KeyError:
                                raise ValueError(
                                    'Invalid category name %s' % element
                                )
                            assert isinstance(element, int)
                        if isinstance(element, int):
                            if element not in existing_categories_by_id:
                                raise ValueError(
                                    'Invalid numeric code %s' % element
                                )
                        else:
                            raise ValueError(
                                'Invalid mapped value %s' % element
                            )
                        processed_value.append(element)

                    category = {
                        'id': _id,
                        'name': str(_id),
                        'missing': False,
                        'combined_ids': processed_value
                    }
                    category_defs.append(category)
                    category_defs_by_id[_id] = category
                    processed_categories.extend(list(value))
            category_defs = sorted(category_defs, key=lambda c: c['id'])

            # 2. Add category names (if defined).
            if type(names) in (list, tuple):
                for i, category_name in enumerate(names):
                    if i < len(category_defs):
                        category_defs[i]['name'] = category_name
                    elif i == len(category_defs):
                        default_name = category_name
            elif isinstance(names, dict):
                for _id, category_name in names.items():
                    if _id in category_defs_by_id:
                        category_defs_by_id[_id]['name'] = category_name

            # 3. Add the "missing" stuff.
            missing_category = {
                'id': max(category_defs_by_id.keys()) + 1,
                'name': default_name,
                'missing': True,
                'combined_ids': []
            }
            for existing_category in self.resource.body.get('categories', []):
                _id = existing_category['id']
                if _id not in processed_categories:
                    if default == 'missing':
                        missing_category['combined_ids'].append(_id)
                    elif default == 'copy':
                        category = {
                            'id': _id,
                            'name': existing_category['name'],
                            'missing': existing_category['missing'],
                            'combined_ids': [_id]
                        }
                        category_defs.append(category)
                        category_defs_by_id[_id] = category
                    processed_categories.append(_id)

            if default == 'missing':
                category_defs.append(missing_category)

            # 4. Create the recoded variable.
            payload = SKELETON.copy()
            payload['body']['name'] = name
            payload['body']['alias'] = alias
            payload['body']['description'] = description
            payload['body']['expr']['function'] = 'combine_categories'
            payload['body']['expr']['args'] = [
                {
                    'variable': self.resource['self']
                },
                {
                    'value': category_defs
                }
            ]
        else:  # multiple_response
            # Perform a `combine_responses` derivation
            subreferences = self.resource.body.get('subreferences', [])
            subvariables = self.resource.body.get('subvariables', [])
            assert len(subreferences) == len(subvariables)

            # 1. Gather the URLs of the subvariables.
            subvar_urls = {
                subvar['alias']: subvariables[i]
                for i, subvar in enumerate(subreferences)
            }

            # 2. Generate the list of response definitions for the recoded
            #    variable.
            response_defs = list()
            for new_subvar_name in sorted(map):
                value = map[new_subvar_name]
                if not isinstance(value, (list, tuple, six.string_types)):
                    raise ValueError
                if isinstance(value, six.string_types):
                    value = [value]
                try:
                    response = {
                        'name': new_subvar_name,
                        'combined_ids': [
                            subvar_urls[_alias] for _alias in value
                        ]
                    }
                    response_defs.append(response)
                except KeyError:
                    raise ValueError(
                        'Invalid subvariable alias(es) in %s' % value
                    )

            # 3. Create the recoded variable.
            payload = SKELETON.copy()
            payload['body']['name'] = name
            payload['body']['alias'] = alias
            payload['body']['description'] = description
            payload['body']['expr']['function'] = 'combine_responses'
            payload['body']['expr']['args'] = [
                {
                    'variable': self.resource['self']
                },
                {
                    'value': response_defs
                }
            ]

        ds = get_dataset(self.resource.body.dataset_id)
        return Variable(ds.variables.create(payload).refresh())

    def edit_combination(self, response_map):
        res = self.resource
        if not res.body.get('derivation'):
            raise ValueError('Cannot edit combination on non derived')

        alias = self.alias
        fn_name = res.body.derivation['function']
        if fn_name not in {'combine_categories', 'combine_responses', 'array'}:
            raise ValueError('Only possible to edit combinations on combined variables')

        # Update the derivation sending the same original variable
        if fn_name in {'combine_categories', 'combine_responses'}:
            parent = res.body.derivation['args'][0]['variable']
        else:
            # Hack because Crunch API does not tell us clearly which is the
            # original expression used for `combine_responses`, instead we have
            # to dig through its array/select/combine derivation hierarchy.
            parent = res.body.derivation['args'][0]['args'][0]['map'].values()[0]['args'][0]['variable']
            parent = parent.split('.', 1)[0] if '.' in parent else parent

        if self.type == MR_TYPE:
            parent_var = Variable(self.resource.parent.by('id')[parent].entity)
            responses = responses_from_map(parent_var, response_map, alias,
                parent_var.alias)
            derivation = combine_responses_expr(parent, responses)
        else:
            combinations = combinations_from_map(response_map)
            derivation = combine_categories_expr(parent, combinations)
        self.resource.edit(derivation=derivation)

    def edit_categorical(self, categories, rules):
        # validate rules and categories are same size
        validate_category_rules(categories, rules)
        args = [{
            'column': [c['id'] for c in categories],
            'type': {
                'value': {
                    'class': 'categorical',
                    'categories': categories}}}]
        # build the expression
        more_args = []
        for rule in rules:
            more_args.append(parse_expr(rule))
        # get dataset and build the expression
        ds = get_dataset(self.resource.body.dataset_id)
        more_args = process_expr(more_args, ds)
        # epression value building
        expr = dict(function='case', args=args + more_args)
        payload = dict(
            element='shoji:entity',
            body=dict(expr=expr)
        )
        # patch the variable with the new payload
        return self.resource.patch(payload)

    def edit_derived(self, variable, mapper):
        raise NotImplementedError("Use edit_combination")
        # get some initial variables
        ds = get_dataset(self.resource.body.dataset_id)
        variable_url = variable_to_url(ds, variable)
        function = self.resource.body.derivation['function']

        # make the proper transformations based on the function
        # array is combine_responses
        if function == 'array':
            trans_responses = aliases_to_urls(ds, variable_url, mapper)
            values = validate_response_map(trans_responses)
            function = 'combine_responses'
        elif function == 'combine_categories':
            values = validate_category_map(mapper)
        else:
            raise AttributeError(
                'Function %s does not support edit' % function)

        # build the proper payload
        payload = {
            'element': 'shoji:entity',
            'body': {
                'expr': {
                    'function': function,
                    'args': [
                        {
                            'variable': variable_url
                        },
                        {
                            'value': values
                        }
                    ]
                }
            }
        }
        return self.resource.patch(payload)<|MERGE_RESOLUTION|>--- conflicted
+++ resolved
@@ -300,7 +300,601 @@
     return filename
 
 
-<<<<<<< HEAD
+class OrderUpdateError(Exception):
+    pass
+
+
+class AbstractContainer(object):
+    __metaclass__ = abc.ABCMeta
+
+    indent_size = 4
+
+    def __getitem__(self, item):
+        if not isinstance(item, (int, six.string_types)):
+            raise TypeError('arg 1 must be either int or str')
+        if isinstance(item, int):
+            key, obj = list(self.elements.items())[item]
+        else:
+            key = item
+            obj = self.elements[item]
+        if isinstance(obj, six.string_types):  # it's a variable ID
+            # Swap the variable ID for a Variable object.
+            var = Variable(resource=self.order.vars[obj].entity)
+            obj = self.elements[key] = var
+        return obj
+
+    def __contains__(self, item):
+        return item in self.elements
+
+
+class Hierarchy(AbstractContainer):
+    def __init__(self, group):
+        self.group = group
+        self.elements = group.elements
+        self.order = group.order
+
+    def __str__(self):
+        def _get_elements(group):
+            elements = []
+            for name, obj in list(group.elements.items()):
+                if isinstance(obj, Group):
+                    elements.append({name: _get_elements(obj)})
+                else:
+                    elements.append(name)
+            return elements
+
+        str_elements = _get_elements(self.group)
+        return json.dumps(str_elements, indent=self.indent_size)
+
+    def __repr__(self):
+        return self.__str__()
+
+
+class VariableList(AbstractContainer):
+    def __init__(self, group):
+        self.group = group
+        self.order = group.order
+
+    @property
+    def elements(self):
+        class ElementsWrapper(collections.OrderedDict):
+            def __init__(self, container, *args, **kwargs):
+                self.order = container.order
+                super(ElementsWrapper, self).__init__(*args, **kwargs)
+
+            def __setitem__(self, key, value, *args):
+                super(ElementsWrapper, self).__setitem__(key, value, *args)
+                if isinstance(value, Variable):
+                    group = self.order.find(key)
+                    if group and group.elements[key] != value:
+                        group.elements[key] = value
+
+        flattened_elements = ElementsWrapper(self)
+
+        def _get_elements(group):
+            for name, obj in list(group.elements.items()):
+                if isinstance(obj, Group):
+                    _get_elements(obj)
+                else:
+                    flattened_elements[name] = obj
+
+        _get_elements(self.group)
+
+        return flattened_elements
+
+    def __str__(self):
+        return json.dumps(list(self.elements.keys()), indent=self.indent_size)
+
+    def __repr__(self):
+        return self.__str__()
+
+
+class Group(AbstractContainer):
+
+    def __init__(self, obj, order, parent=None):
+        self.name = list(obj.keys())[0]
+        self.order = order
+        self.parent = parent
+        self.elements = collections.OrderedDict()
+
+        # Load all the elements.
+        for element in obj[self.name]:
+            if isinstance(element, six.string_types):
+                _id = element.split('/')[-2]
+                var = self.order.vars.get(_id)
+                if var:
+                    self.elements[var['alias']] = _id
+            elif isinstance(element, Variable):
+                self.elements[element.alias] = element
+            else:
+                subgroup = Group(element, order=self.order, parent=self)
+                self.elements[subgroup.name] = subgroup
+
+        self.hierarchy = Hierarchy(self)
+        self.variables = VariableList(self)
+
+    def __str__(self):
+        str_elements = []
+        for alias, obj in self.elements.items():
+            if isinstance(obj, six.string_types) or isinstance(obj, Variable):
+                str_elements.append(alias)
+            else:
+                str_elements.append('Group(%s)' % obj.name)
+        return json.dumps(str_elements, indent=self.indent_size)
+
+    def __repr__(self):
+        return self.__str__()
+
+    @staticmethod
+    def _validate_elements_arg(elements):
+        if isinstance(elements, six.string_types):
+            elements = [elements]
+        if not isinstance(elements, collections.Iterable):
+            raise ValueError(
+                'Invalid list of elements to be inserted into the Group.'
+            )
+        if not all(isinstance(e, six.string_types) for e in elements):
+            raise ValueError(
+                'Only string references to aliases/group names are allowed.'
+            )
+        return elements
+
+    def _validate_reference_arg(self, reference):
+        if not isinstance(reference, six.string_types):
+            raise TypeError('Invalid reference. It must be a string.')
+        if reference not in self.elements:
+            raise ValueError(
+                'Invalid reference. It is not part of the current Group.'
+            )
+        return reference
+
+    def find(self, name):
+
+        def _find(group):
+            for _name, obj in group.elements.items():
+                if isinstance(obj, Group):
+                    result = _find(obj)
+                    if result:
+                        return result
+                elif _name == name:
+                    return group
+
+        return _find(self)
+
+    def find_group(self, name):
+
+        def _find(group):
+            if group.name == name:
+                return group
+            for _name, obj in group.elements.items():
+                if isinstance(obj, Group):
+                    result = _find(obj)
+                    if result:
+                        return result
+
+        return _find(self)
+
+    def move(self, elements, position=-1):
+        elements = self._validate_elements_arg(elements)
+
+        if not isinstance(position, int):
+            raise ValueError('Invalid position. It must be an integer.')
+        if position < -1 or position > len(self.elements):
+            raise ValueError('Invalid position %d' % position)
+        if position == -1:
+            position = len(self.elements)
+
+        elements_to_move = collections.OrderedDict()
+        for element_name in elements:
+            if element_name in self.elements:
+                elements_to_move[element_name] = \
+                    (self.elements[element_name], '__move__')
+            else:
+                current_group = self.order.find(element_name)
+                if current_group:
+                    # A variable.
+                    elements_to_move[element_name] = \
+                        (current_group, '__migrate_var__')
+                else:
+                    # Not a variable. A group, maybe?
+                    group_to_move = self.order.find_group(element_name)
+                    if group_to_move:
+                        elements_to_move[element_name] = \
+                            (group_to_move, '__migrate_group__')
+                    else:
+                        raise ValueError(
+                            'Invalid alias/group name \'%s\'' % element_name
+                        )
+
+        # Make all necessary changes to the order structure.
+        _elements = collections.OrderedDict()
+        _non_targeted = list()
+
+        for name in list(self.elements.keys()):
+            if name in elements_to_move:
+                continue
+            _non_targeted.append((name, self.elements[name]))
+        _non_targeted = list(reversed(_non_targeted))  # FIFO for .pop()
+
+        total = len(_non_targeted) + len(elements_to_move)
+        i = 0
+        while i <= total:
+            if i == position:
+                for element_name in elements_to_move.keys():
+                    obj, operation = elements_to_move[element_name]
+
+                    if operation == '__move__':
+                        _elements[element_name] = obj
+                    elif operation == '__migrate_var__':
+                        current_group = obj
+                        element = current_group.elements[element_name]
+                        del current_group.elements[element_name]
+                        _elements[element_name] = element
+                    elif operation == '__migrate_group__':
+                        group_to_move = obj
+                        orig_parent = group_to_move.parent
+                        group_to_move.parent = self
+                        del orig_parent.elements[element_name]
+                        _elements[element_name] = group_to_move
+            elif len(_non_targeted):
+                element_name, obj = _non_targeted.pop()
+                _elements[element_name] = obj
+
+            i += 1
+
+        self.elements = _elements
+
+        # Update!
+        self.order.update()
+
+    def move_before(self, reference, elements):
+        reference = self._validate_reference_arg(reference)
+        elements = self._validate_elements_arg(elements)
+
+        position = 0
+        i = 0
+        for name in self.elements.keys():
+            if name in elements:
+                continue
+            if reference == name:
+                position = i
+                break
+            i += 1
+
+        self.move(elements, position=position)
+
+    def move_after(self, reference, elements):
+        reference = self._validate_reference_arg(reference)
+        elements = self._validate_elements_arg(elements)
+
+        position = 0
+        i = 0
+        for name in self.elements.keys():
+            if name in elements:
+                continue
+            if reference == name:
+                position = i + 1
+                break
+            i += 1
+
+        self.move(elements, position=position)
+
+    def move_up(self, element):
+        element = self._validate_reference_arg(element)
+
+        position = 0
+        for i, name in enumerate(self.elements.keys()):
+            if name == element:
+                position = i - 1
+                break
+
+        if position == -1:
+            # Nothing to do.
+            return
+
+        self.move(element, position=position)
+
+    def move_down(self, element):
+        element = self._validate_reference_arg(element)
+
+        position = 0
+        for i, name in enumerate(self.elements.keys()):
+            if name == element:
+                position = i + 1
+                break
+
+        if position == len(self.elements):
+            # Nothing to do.
+            return
+
+        self.move(element, position=position)
+
+    def move_top(self, element):
+        self.move(element, position=0)
+
+    def move_bottom(self, element):
+        self.move(element, position=-1)
+
+    def set(self, elements):
+        existing_elements = [name for name in self.elements.keys()]
+        if len(elements) != len(existing_elements) or \
+                not all(e in existing_elements for e in elements):
+            raise ValueError('Invalid list of element references.')
+
+        if elements == existing_elements:
+            # Nothing to do.
+            return
+
+        _elements = collections.OrderedDict()
+        for element in elements:
+            _elements[element] = self.elements[element]
+        self.elements = _elements
+
+        self.order.update()
+
+    def create(self, name, elements=None):
+        if name in self.elements:
+            raise ValueError(
+                'A variable/sub-group named \'%s\' already exists.' % name
+            )
+        if elements is None:
+            elements = []
+        else:
+            elements = self._validate_elements_arg(elements)
+
+        # Locate all elements to move. All of them have to exist.
+        elements_to_move = collections.OrderedDict()
+        for element_name in elements:
+            current_group = self.order.find(element_name)
+            if current_group and element_name in current_group.elements:
+                elements_to_move[element_name] = (current_group,)
+            else:
+                group_to_move = self.order.find_group(element_name)
+                if group_to_move:
+                    elements_to_move[element_name] = group_to_move
+                else:
+                    raise ValueError(
+                        'Invalid alias/group name \'%s\'' % element_name
+                    )
+
+        # Make the modifications to the order structure.
+        new_group = Group({name: []}, order=self.order, parent=self)
+        for element_name, obj in elements_to_move.items():
+            if isinstance(obj, tuple):
+                current_group = obj[0]
+                new_group.elements[element_name] = \
+                    current_group.elements[element_name]
+                del current_group.elements[element_name]
+            else:
+                group_to_move = obj
+                orig_parent = group_to_move.parent
+                group_to_move.parent = new_group
+                new_group.elements[element_name] = group_to_move
+                del orig_parent.elements[element_name]
+        self.elements[name] = new_group
+
+        # Update!
+        self.order.update()
+
+    def rename(self, name):
+        if self.name == '__root__' and self.parent is None:
+            raise NotImplementedError(
+                'Renaming the root Group is not allowed.'
+            )
+        if name == self.name:
+            # Nothing to do.
+            return
+
+        if name in self.parent.elements:
+            raise ValueError(
+                'Parent Group \'%s\' already contains an element named \'%s\'.'
+                % (self.parent.name, name)
+            )
+
+        # Rename!
+        _elements = collections.OrderedDict()
+        for current_name, obj in self.parent.elements.items():
+            if current_name == self.name:
+                _elements[name] = obj
+            else:
+                _elements[current_name] = obj
+        self.name = name
+        self.parent.elements = _elements
+
+        # Update!
+        self.order.update()
+
+    def remove(self, elements):
+        if self.name == '__root__' and self.parent is None:
+            raise NotImplementedError(
+                'Removing elements from the root Group is not allowed.'
+            )
+        if isinstance(elements, six.string_types):
+            elements = [elements]
+        if not isinstance(elements, collections.Iterable):
+            raise ValueError(
+                'Invalid list of elements to remove from Group.'
+            )
+        if not all(isinstance(e, six.string_types) for e in elements):
+            raise ValueError(
+                'Only string references to aliases/group names are allowed.'
+            )
+
+        # Locate all elements to remove. All of them have to be found.
+        elements_to_remove = collections.OrderedDict()
+        for element_name in elements:
+            if element_name not in self.elements:
+                raise ValueError(
+                    'A variable/sub-group named \'%s\' does not exist '
+                    'within the Group.' % element_name
+                )
+            elements_to_remove[element_name] = self.elements[element_name]
+
+        # Make the modifications to the order structure.
+        for element_name, obj in elements_to_remove.items():
+            if isinstance(obj, Group):
+                obj.parent = self.order.graph
+            self.order.graph.elements[element_name] = obj
+            del self.elements[element_name]
+
+        # Update!
+        self.order.update()
+
+    def delete(self):
+        if self.name == '__root__' and self.parent is None:
+            raise NotImplementedError('Deleting the root Group is not allowed.')
+
+        # Before deleting the Group, move all its elements to the root.
+        for element_name, obj in self.elements.items():
+            if isinstance(obj, Group):
+                obj.parent = self.order.graph
+            self.order.graph.elements[element_name] = obj
+            del self.elements[element_name]
+
+        # Delete from parent.
+        del self.parent.elements[self.name]
+
+        # Update!
+        self.order.update()
+
+
+class Order(object):
+
+    def __init__(self, ds):
+        self.ds = ds
+        self._hier = None
+        self._vars = None
+        self._graph = None
+
+    def _load_hier(self):
+        self._hier = self.ds.resource.session.get(
+            self.ds.resource.variables.orders.hier
+        ).payload
+        return self._hier
+
+    def _load_vars(self):
+        self._vars = self.ds.resource.variables.by('id')
+        return self._vars
+
+    def _load_graph(self):
+        self._graph = Group({'__root__': self.hier.graph}, order=self)
+        return self._graph
+
+    @property
+    def hier(self):
+        if self._hier is None:
+            self._load_hier()
+        return self._hier
+
+    @property
+    def vars(self):
+        if self._vars is None:
+            self._load_vars()
+        return self._vars
+
+    @property
+    def graph(self):
+        if self._graph is None:
+            self._load_graph()
+        return self._graph
+
+    def _build_graph_structure(self):
+
+        def _get(group):
+            _elements = []
+            for obj in group.elements.values():
+                if isinstance(obj, Group):
+                    _elements.append({
+                        obj.name: _get(obj)
+                    })
+                else:
+                    if isinstance(obj, Variable):
+                        _id = obj.id
+                    else:
+                        _id = obj
+                    _elements.append('../%s/' % _id)
+            return _elements
+
+        return _get(self.graph)
+
+    def update(self):
+        updated_order = {
+            'element': 'shoji:order',
+            'graph': self._build_graph_structure()
+        }
+        try:
+            self.hier.put(updated_order)
+        except (pycrunch.ClientError, pycrunch.ServerError) as e:
+            # Our update to the Hierarchical Order failed. Better reload.
+            self._hier = self._vars = self._graph = None
+            self._load_graph()
+            raise OrderUpdateError(str(e))
+
+    # Proxy methods for the __root__ Group
+
+    @property
+    def hierarchy(self):
+        return self.graph.hierarchy
+
+    @property
+    def variables(self):
+        return self.graph.variables
+
+    def __str__(self):
+        return str(self.graph)
+
+    def __repr__(self):
+        return self.__str__()
+
+    def __getitem__(self, item):
+        return self.graph[item]
+
+    def __contains__(self, item):
+        return item in self.graph
+
+    def find(self, *args, **kwargs):
+        return self.graph.find(*args, **kwargs)
+
+    def find_group(self, *args, **kwargs):
+        return self.graph.find_group(*args, **kwargs)
+
+    def move(self, *args, **kwargs):
+        self.graph.move(*args, **kwargs)
+
+    def move_before(self, *args, **kwargs):
+        self.graph.move_before(*args, **kwargs)
+
+    def move_after(self, *args, **kwargs):
+        self.graph.move_after(*args, **kwargs)
+
+    def move_up(self, *args, **kwargs):
+        self.graph.move_up(*args, **kwargs)
+
+    def move_down(self, *args, **kwargs):
+        self.graph.move_down(*args, **kwargs)
+
+    def move_top(self, *args, **kwargs):
+        self.graph.move_top(*args, **kwargs)
+
+    def move_bottom(self, *args, **kwargs):
+        self.graph.move_bottom(*args, **kwargs)
+
+    def set(self, *args, **kwargs):
+        self.graph.set(*args, **kwargs)
+
+    def create(self, *args, **kwargs):
+        self.graph.create(*args, **kwargs)
+
+    def rename(self, *args, **kwargs):
+        self.graph.rename(*args, **kwargs)
+
+    def remove(self, *args, **kwargs):
+        self.graph.remove(*args, **kwargs)
+
+    def delete(self, *args, **kwargs):
+        self.graph.delete(*args, **kwargs)
+
+
 def case_expr(rules, name, alias):
     """
     Given a set of rules, return a `case` function expression to create a
@@ -327,601 +921,6 @@
     }
     expression['args'].append(rules)
     return expression
-=======
-class OrderUpdateError(Exception):
-    pass
-
-
-class AbstractContainer(object):
-    __metaclass__ = abc.ABCMeta
-
-    indent_size = 4
-
-    def __getitem__(self, item):
-        if not isinstance(item, (int, six.string_types)):
-            raise TypeError('arg 1 must be either int or str')
-        if isinstance(item, int):
-            key, obj = list(self.elements.items())[item]
-        else:
-            key = item
-            obj = self.elements[item]
-        if isinstance(obj, six.string_types):  # it's a variable ID
-            # Swap the variable ID for a Variable object.
-            var = Variable(resource=self.order.vars[obj].entity)
-            obj = self.elements[key] = var
-        return obj
-
-    def __contains__(self, item):
-        return item in self.elements
-
-
-class Hierarchy(AbstractContainer):
-    def __init__(self, group):
-        self.group = group
-        self.elements = group.elements
-        self.order = group.order
-
-    def __str__(self):
-        def _get_elements(group):
-            elements = []
-            for name, obj in list(group.elements.items()):
-                if isinstance(obj, Group):
-                    elements.append({name: _get_elements(obj)})
-                else:
-                    elements.append(name)
-            return elements
-
-        str_elements = _get_elements(self.group)
-        return json.dumps(str_elements, indent=self.indent_size)
-
-    def __repr__(self):
-        return self.__str__()
-
-
-class VariableList(AbstractContainer):
-    def __init__(self, group):
-        self.group = group
-        self.order = group.order
-
-    @property
-    def elements(self):
-        class ElementsWrapper(collections.OrderedDict):
-            def __init__(self, container, *args, **kwargs):
-                self.order = container.order
-                super(ElementsWrapper, self).__init__(*args, **kwargs)
-
-            def __setitem__(self, key, value, *args):
-                super(ElementsWrapper, self).__setitem__(key, value, *args)
-                if isinstance(value, Variable):
-                    group = self.order.find(key)
-                    if group and group.elements[key] != value:
-                        group.elements[key] = value
-
-        flattened_elements = ElementsWrapper(self)
-
-        def _get_elements(group):
-            for name, obj in list(group.elements.items()):
-                if isinstance(obj, Group):
-                    _get_elements(obj)
-                else:
-                    flattened_elements[name] = obj
-
-        _get_elements(self.group)
-
-        return flattened_elements
-
-    def __str__(self):
-        return json.dumps(list(self.elements.keys()), indent=self.indent_size)
-
-    def __repr__(self):
-        return self.__str__()
-
-
-class Group(AbstractContainer):
-
-    def __init__(self, obj, order, parent=None):
-        self.name = list(obj.keys())[0]
-        self.order = order
-        self.parent = parent
-        self.elements = collections.OrderedDict()
-
-        # Load all the elements.
-        for element in obj[self.name]:
-            if isinstance(element, six.string_types):
-                _id = element.split('/')[-2]
-                var = self.order.vars.get(_id)
-                if var:
-                    self.elements[var['alias']] = _id
-            elif isinstance(element, Variable):
-                self.elements[element.alias] = element
-            else:
-                subgroup = Group(element, order=self.order, parent=self)
-                self.elements[subgroup.name] = subgroup
-
-        self.hierarchy = Hierarchy(self)
-        self.variables = VariableList(self)
-
-    def __str__(self):
-        str_elements = []
-        for alias, obj in self.elements.items():
-            if isinstance(obj, six.string_types) or isinstance(obj, Variable):
-                str_elements.append(alias)
-            else:
-                str_elements.append('Group(%s)' % obj.name)
-        return json.dumps(str_elements, indent=self.indent_size)
-
-    def __repr__(self):
-        return self.__str__()
-
-    @staticmethod
-    def _validate_elements_arg(elements):
-        if isinstance(elements, six.string_types):
-            elements = [elements]
-        if not isinstance(elements, collections.Iterable):
-            raise ValueError(
-                'Invalid list of elements to be inserted into the Group.'
-            )
-        if not all(isinstance(e, six.string_types) for e in elements):
-            raise ValueError(
-                'Only string references to aliases/group names are allowed.'
-            )
-        return elements
-
-    def _validate_reference_arg(self, reference):
-        if not isinstance(reference, six.string_types):
-            raise TypeError('Invalid reference. It must be a string.')
-        if reference not in self.elements:
-            raise ValueError(
-                'Invalid reference. It is not part of the current Group.'
-            )
-        return reference
-
-    def find(self, name):
-
-        def _find(group):
-            for _name, obj in group.elements.items():
-                if isinstance(obj, Group):
-                    result = _find(obj)
-                    if result:
-                        return result
-                elif _name == name:
-                    return group
-
-        return _find(self)
-
-    def find_group(self, name):
-
-        def _find(group):
-            if group.name == name:
-                return group
-            for _name, obj in group.elements.items():
-                if isinstance(obj, Group):
-                    result = _find(obj)
-                    if result:
-                        return result
-
-        return _find(self)
-
-    def move(self, elements, position=-1):
-        elements = self._validate_elements_arg(elements)
-
-        if not isinstance(position, int):
-            raise ValueError('Invalid position. It must be an integer.')
-        if position < -1 or position > len(self.elements):
-            raise ValueError('Invalid position %d' % position)
-        if position == -1:
-            position = len(self.elements)
-
-        elements_to_move = collections.OrderedDict()
-        for element_name in elements:
-            if element_name in self.elements:
-                elements_to_move[element_name] = \
-                    (self.elements[element_name], '__move__')
-            else:
-                current_group = self.order.find(element_name)
-                if current_group:
-                    # A variable.
-                    elements_to_move[element_name] = \
-                        (current_group, '__migrate_var__')
-                else:
-                    # Not a variable. A group, maybe?
-                    group_to_move = self.order.find_group(element_name)
-                    if group_to_move:
-                        elements_to_move[element_name] = \
-                            (group_to_move, '__migrate_group__')
-                    else:
-                        raise ValueError(
-                            'Invalid alias/group name \'%s\'' % element_name
-                        )
-
-        # Make all necessary changes to the order structure.
-        _elements = collections.OrderedDict()
-        _non_targeted = list()
-
-        for name in list(self.elements.keys()):
-            if name in elements_to_move:
-                continue
-            _non_targeted.append((name, self.elements[name]))
-        _non_targeted = list(reversed(_non_targeted))  # FIFO for .pop()
-
-        total = len(_non_targeted) + len(elements_to_move)
-        i = 0
-        while i <= total:
-            if i == position:
-                for element_name in elements_to_move.keys():
-                    obj, operation = elements_to_move[element_name]
-
-                    if operation == '__move__':
-                        _elements[element_name] = obj
-                    elif operation == '__migrate_var__':
-                        current_group = obj
-                        element = current_group.elements[element_name]
-                        del current_group.elements[element_name]
-                        _elements[element_name] = element
-                    elif operation == '__migrate_group__':
-                        group_to_move = obj
-                        orig_parent = group_to_move.parent
-                        group_to_move.parent = self
-                        del orig_parent.elements[element_name]
-                        _elements[element_name] = group_to_move
-            elif len(_non_targeted):
-                element_name, obj = _non_targeted.pop()
-                _elements[element_name] = obj
-
-            i += 1
-
-        self.elements = _elements
-
-        # Update!
-        self.order.update()
-
-    def move_before(self, reference, elements):
-        reference = self._validate_reference_arg(reference)
-        elements = self._validate_elements_arg(elements)
-
-        position = 0
-        i = 0
-        for name in self.elements.keys():
-            if name in elements:
-                continue
-            if reference == name:
-                position = i
-                break
-            i += 1
-
-        self.move(elements, position=position)
-
-    def move_after(self, reference, elements):
-        reference = self._validate_reference_arg(reference)
-        elements = self._validate_elements_arg(elements)
-
-        position = 0
-        i = 0
-        for name in self.elements.keys():
-            if name in elements:
-                continue
-            if reference == name:
-                position = i + 1
-                break
-            i += 1
-
-        self.move(elements, position=position)
-
-    def move_up(self, element):
-        element = self._validate_reference_arg(element)
-
-        position = 0
-        for i, name in enumerate(self.elements.keys()):
-            if name == element:
-                position = i - 1
-                break
-
-        if position == -1:
-            # Nothing to do.
-            return
-
-        self.move(element, position=position)
-
-    def move_down(self, element):
-        element = self._validate_reference_arg(element)
-
-        position = 0
-        for i, name in enumerate(self.elements.keys()):
-            if name == element:
-                position = i + 1
-                break
-
-        if position == len(self.elements):
-            # Nothing to do.
-            return
-
-        self.move(element, position=position)
-
-    def move_top(self, element):
-        self.move(element, position=0)
-
-    def move_bottom(self, element):
-        self.move(element, position=-1)
-
-    def set(self, elements):
-        existing_elements = [name for name in self.elements.keys()]
-        if len(elements) != len(existing_elements) or \
-                not all(e in existing_elements for e in elements):
-            raise ValueError('Invalid list of element references.')
-
-        if elements == existing_elements:
-            # Nothing to do.
-            return
-
-        _elements = collections.OrderedDict()
-        for element in elements:
-            _elements[element] = self.elements[element]
-        self.elements = _elements
-
-        self.order.update()
-
-    def create(self, name, elements=None):
-        if name in self.elements:
-            raise ValueError(
-                'A variable/sub-group named \'%s\' already exists.' % name
-            )
-        if elements is None:
-            elements = []
-        else:
-            elements = self._validate_elements_arg(elements)
-
-        # Locate all elements to move. All of them have to exist.
-        elements_to_move = collections.OrderedDict()
-        for element_name in elements:
-            current_group = self.order.find(element_name)
-            if current_group and element_name in current_group.elements:
-                elements_to_move[element_name] = (current_group,)
-            else:
-                group_to_move = self.order.find_group(element_name)
-                if group_to_move:
-                    elements_to_move[element_name] = group_to_move
-                else:
-                    raise ValueError(
-                        'Invalid alias/group name \'%s\'' % element_name
-                    )
-
-        # Make the modifications to the order structure.
-        new_group = Group({name: []}, order=self.order, parent=self)
-        for element_name, obj in elements_to_move.items():
-            if isinstance(obj, tuple):
-                current_group = obj[0]
-                new_group.elements[element_name] = \
-                    current_group.elements[element_name]
-                del current_group.elements[element_name]
-            else:
-                group_to_move = obj
-                orig_parent = group_to_move.parent
-                group_to_move.parent = new_group
-                new_group.elements[element_name] = group_to_move
-                del orig_parent.elements[element_name]
-        self.elements[name] = new_group
-
-        # Update!
-        self.order.update()
-
-    def rename(self, name):
-        if self.name == '__root__' and self.parent is None:
-            raise NotImplementedError(
-                'Renaming the root Group is not allowed.'
-            )
-        if name == self.name:
-            # Nothing to do.
-            return
-
-        if name in self.parent.elements:
-            raise ValueError(
-                'Parent Group \'%s\' already contains an element named \'%s\'.'
-                % (self.parent.name, name)
-            )
-
-        # Rename!
-        _elements = collections.OrderedDict()
-        for current_name, obj in self.parent.elements.items():
-            if current_name == self.name:
-                _elements[name] = obj
-            else:
-                _elements[current_name] = obj
-        self.name = name
-        self.parent.elements = _elements
-
-        # Update!
-        self.order.update()
-
-    def remove(self, elements):
-        if self.name == '__root__' and self.parent is None:
-            raise NotImplementedError(
-                'Removing elements from the root Group is not allowed.'
-            )
-        if isinstance(elements, six.string_types):
-            elements = [elements]
-        if not isinstance(elements, collections.Iterable):
-            raise ValueError(
-                'Invalid list of elements to remove from Group.'
-            )
-        if not all(isinstance(e, six.string_types) for e in elements):
-            raise ValueError(
-                'Only string references to aliases/group names are allowed.'
-            )
-
-        # Locate all elements to remove. All of them have to be found.
-        elements_to_remove = collections.OrderedDict()
-        for element_name in elements:
-            if element_name not in self.elements:
-                raise ValueError(
-                    'A variable/sub-group named \'%s\' does not exist '
-                    'within the Group.' % element_name
-                )
-            elements_to_remove[element_name] = self.elements[element_name]
-
-        # Make the modifications to the order structure.
-        for element_name, obj in elements_to_remove.items():
-            if isinstance(obj, Group):
-                obj.parent = self.order.graph
-            self.order.graph.elements[element_name] = obj
-            del self.elements[element_name]
-
-        # Update!
-        self.order.update()
-
-    def delete(self):
-        if self.name == '__root__' and self.parent is None:
-            raise NotImplementedError('Deleting the root Group is not allowed.')
-
-        # Before deleting the Group, move all its elements to the root.
-        for element_name, obj in self.elements.items():
-            if isinstance(obj, Group):
-                obj.parent = self.order.graph
-            self.order.graph.elements[element_name] = obj
-            del self.elements[element_name]
-
-        # Delete from parent.
-        del self.parent.elements[self.name]
-
-        # Update!
-        self.order.update()
-
-
-class Order(object):
-
-    def __init__(self, ds):
-        self.ds = ds
-        self._hier = None
-        self._vars = None
-        self._graph = None
-
-    def _load_hier(self):
-        self._hier = self.ds.resource.session.get(
-            self.ds.resource.variables.orders.hier
-        ).payload
-        return self._hier
-
-    def _load_vars(self):
-        self._vars = self.ds.resource.variables.by('id')
-        return self._vars
-
-    def _load_graph(self):
-        self._graph = Group({'__root__': self.hier.graph}, order=self)
-        return self._graph
-
-    @property
-    def hier(self):
-        if self._hier is None:
-            self._load_hier()
-        return self._hier
-
-    @property
-    def vars(self):
-        if self._vars is None:
-            self._load_vars()
-        return self._vars
-
-    @property
-    def graph(self):
-        if self._graph is None:
-            self._load_graph()
-        return self._graph
-
-    def _build_graph_structure(self):
-
-        def _get(group):
-            _elements = []
-            for obj in group.elements.values():
-                if isinstance(obj, Group):
-                    _elements.append({
-                        obj.name: _get(obj)
-                    })
-                else:
-                    if isinstance(obj, Variable):
-                        _id = obj.id
-                    else:
-                        _id = obj
-                    _elements.append('../%s/' % _id)
-            return _elements
-
-        return _get(self.graph)
-
-    def update(self):
-        updated_order = {
-            'element': 'shoji:order',
-            'graph': self._build_graph_structure()
-        }
-        try:
-            self.hier.put(updated_order)
-        except (pycrunch.ClientError, pycrunch.ServerError) as e:
-            # Our update to the Hierarchical Order failed. Better reload.
-            self._hier = self._vars = self._graph = None
-            self._load_graph()
-            raise OrderUpdateError(str(e))
-
-    # Proxy methods for the __root__ Group
-
-    @property
-    def hierarchy(self):
-        return self.graph.hierarchy
-
-    @property
-    def variables(self):
-        return self.graph.variables
-
-    def __str__(self):
-        return str(self.graph)
-
-    def __repr__(self):
-        return self.__str__()
-
-    def __getitem__(self, item):
-        return self.graph[item]
-
-    def __contains__(self, item):
-        return item in self.graph
-
-    def find(self, *args, **kwargs):
-        return self.graph.find(*args, **kwargs)
-
-    def find_group(self, *args, **kwargs):
-        return self.graph.find_group(*args, **kwargs)
-
-    def move(self, *args, **kwargs):
-        self.graph.move(*args, **kwargs)
-
-    def move_before(self, *args, **kwargs):
-        self.graph.move_before(*args, **kwargs)
-
-    def move_after(self, *args, **kwargs):
-        self.graph.move_after(*args, **kwargs)
-
-    def move_up(self, *args, **kwargs):
-        self.graph.move_up(*args, **kwargs)
-
-    def move_down(self, *args, **kwargs):
-        self.graph.move_down(*args, **kwargs)
-
-    def move_top(self, *args, **kwargs):
-        self.graph.move_top(*args, **kwargs)
-
-    def move_bottom(self, *args, **kwargs):
-        self.graph.move_bottom(*args, **kwargs)
-
-    def set(self, *args, **kwargs):
-        self.graph.set(*args, **kwargs)
-
-    def create(self, *args, **kwargs):
-        self.graph.create(*args, **kwargs)
-
-    def rename(self, *args, **kwargs):
-        self.graph.rename(*args, **kwargs)
-
-    def remove(self, *args, **kwargs):
-        self.graph.remove(*args, **kwargs)
-
-    def delete(self, *args, **kwargs):
-        self.graph.delete(*args, **kwargs)
->>>>>>> 088913d1
 
 
 class Dataset(object):
