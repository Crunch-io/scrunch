import collections
import datetime
import json
import logging
import re
import os
import sys
import six

import pandas as pd
import pycrunch
from pycrunch.exporting import export_dataset

from scrunch.categories import CategoryList
<<<<<<< HEAD
from scrunch.exceptions import (InvalidPathError, AuthenticationError,
                                InvalidReferenceError, OrderUpdateError)
from scrunch.expressions import parse_expr, prettify, process_expr
from scrunch.helpers import (ReadOnly, _validate_category_rules,
                             download_file, shoji_entity_wrapper,
                             abs_url, case_expr, subvar_alias)
=======
from scrunch.exceptions import AuthenticationError
from scrunch.expressions import parse_expr, prettify, process_expr
from scrunch.helpers import (ReadOnly, _validate_category_rules, abs_url,
                             case_expr, download_file, subvar_alias)
from scrunch.order import DatasetVariablesOrder, ProjectDatasetsOrder
>>>>>>> dddb58be
from scrunch.subentity import Deck, Filter, Multitable
from scrunch.variables import (combinations_from_map, combine_categories_expr,
                               combine_responses_expr, responses_from_map)

_MR_TYPE = 'multiple_response'

if six.PY2:  # pragma: no cover
    from urlparse import urljoin
    import ConfigParser as configparser
else:
    import configparser
    from urllib.parse import urljoin


LOG = logging.getLogger('scrunch')


def _set_debug_log():
    # ref: http://docs.python-requests.org/en/master/api/#api-changes
    #
    #  These two lines enable debugging at httplib level
    # (requests->urllib3->http.client)
    # You will see the REQUEST, including HEADERS and DATA,
    # and RESPONSE with HEADERS but without DATA.
    # The only thing missing will be the response.body which is not logged.
    try:
        import http.client as http_client
    except ImportError:
        # Python 2
        import httplib as http_client
    http_client.HTTPConnection.debuglevel = 1
    LOG.setLevel(logging.DEBUG)
    requests_log = logging.getLogger("requests.packages.urllib3")
    requests_log.setLevel(logging.DEBUG)
    requests_log.propagate = True


def _get_connection(file_path='crunch.ini'):
    """
    Utilitarian function that reads credentials from
    file or from ENV variables
    """
    if pycrunch.session is not None:
        return pycrunch.session
    # try to get credentials from environment
    username = os.environ.get('CRUNCH_USERNAME')
    password = os.environ.get('CRUNCH_PASSWORD')
    site = os.environ.get('CRUNCH_URL')
    if username and password and site:
        return pycrunch.connect(username, password, site)
    elif username and password:
        return pycrunch.connect(username, password)
    # try reading from .ini file
    config = configparser.ConfigParser()
    config.read(file_path)
    try:
        username = config.get('DEFAULT', 'CRUNCH_USERNAME')
        password = config.get('DEFAULT', 'CRUNCH_PASSWORD')
    except:
        username = password = None
    try:
        site = config.get('DEFAULT', 'CRUNCH_URL')
    except:
        site = None
    # now try to login with obtained creds
    if username and password and site:
        return pycrunch.connect(username, password, site)
    elif username and password:
        return pycrunch.connect(username, password)
    else:
        raise AuthenticationError(
            "Unable to find crunch session, crunch.ini file or environment variables.")


def _get_dataset(dataset, connection=None, editor=False, streaming=False):
    """
    Helper method for specific get_dataset and get_streaming_dataset methods.
    Retrieve a reference to a given dataset (either by name, or ID) if it exists
    and the user has access permissions to it. If you have access to the dataset
    through a project you should do pass the project parameter.
    This method tries to use pycrunch singleton connection, environment variables
    or a crunch.ini config file if the optional "connection" parameter isn't provided.

    Also able to change editor while getting the dataset with the optional
    editor parameter.

    Returns a Dataset Entity record if the dataset exists.
    Raises a KeyError if no such dataset exists.

    To get a Dataset from a Project we are building a url and making a request
    through pycrunch.session object, we instead should use the /search endpoint
    from crunch, but currently it's not working by id's.
    """
    if connection is None:
        connection = _get_connection()
        if not connection:
            raise AttributeError(
                "Authenticate first with scrunch.connect() or by providing "
                "config/environment variables")
    root = connection
    root_datasets = root.datasets
    # search by dataset name
    try:
        shoji_ds = root_datasets.by('name')[dataset].entity
    except KeyError:
        # search by dataset id
        try:
            shoji_ds = root_datasets.by('id')[dataset].entity
        except KeyError:
            # search by id on any project
            try:
                dataset_url = urljoin(
                    root.catalogs.datasets, '{}/'.format(dataset))
                shoji_ds = root.session.get(dataset_url).payload
            except Exception:
                raise KeyError(
                    "Dataset (name or id: %s) not found in context." % dataset)
    return shoji_ds, root


def get_project(project, connection=None):
    """
    :param project: Crunch project ID or Name
    :param connection: An scrunch session object
    :return: Project class instance
    """
    if connection is None:
        connection = _get_connection()
        if not connection:
            raise AttributeError(
                "Authenticate first with scrunch.connect() or by providing "
                "config/environment variables")
    try:
        ret = connection.projects.by('name')[project].entity
    except KeyError:
        try:
            ret = connection.projects.by('id')[project].entity
        except KeyError:
            raise KeyError("Project (name or id: %s) not found." % project)
    return Project(ret)


def get_user(user, connection=None):
    """
    :param user: Crunch user email address
    :param connection: An scrunch session object
    :return: User class instance
    """
    if connection is None:
        connection = _get_connection()
        if not connection:
            raise AuthenticationError(
                "Unable to find crunch session, crunch.ini file or \
                environment variables.")
    try:
        ret = connection.users.by('email')[user].entity
    except KeyError:
        raise KeyError("User email '%s' not found." % user)
    return User(ret)


class User:
    _MUTABLE_ATTRIBUTES = {'name', 'email'}
    _IMMUTABLE_ATTRIBUTES = {'id'}
    _ENTITY_ATTRIBUTES = _MUTABLE_ATTRIBUTES | _IMMUTABLE_ATTRIBUTES

    def __init__(self, user_resource):
        self.resource = user_resource
        self.url = self.resource.self

    def __getattr__(self, item):
        if item in self._ENTITY_ATTRIBUTES:
            return self.resource.body[item]  # Has to exist

        # Attribute doesn't exists, must raise an AttributeError
        raise AttributeError('User has no attribute %s' % item)

    def __repr__(self):
        return "<User: email='{}'; id='{}'>".format(self.email, self.id)

    def __str__(self):
        return self.email


class Project:
    _MUTABLE_ATTRIBUTES = {'name', 'description', 'icon'}
    _IMMUTABLE_ATTRIBUTES = {'id'}
    _ENTITY_ATTRIBUTES = _MUTABLE_ATTRIBUTES | _IMMUTABLE_ATTRIBUTES

    def __init__(self, project_resource):
        self.resource = project_resource
        self.url = self.resource.self
        self.order = ProjectDatasetsOrder(
            self.resource.datasets, self.resource.datasets.order)

    def __getattr__(self, item):
        if item in self._ENTITY_ATTRIBUTES:
            return self.resource.body[item]  # Has to exist

        # Attribute doesn't exists, must raise an AttributeError
        raise AttributeError('Project has no attribute %s' % item)

    def __repr__(self):
        return "<Project: name='{}'; id='{}'>".format(self.name, self.id)

    def __str__(self):
        return self.name

    @property
    def users(self):
        """
        :return: dictionary of User instances
        """
        # TODO: return a dictionary keyed by email and values should be User
        # instances, but when trying got 403 from Crunch
        return [e['email'] for e in self.resource.members.index.values()]
        # return {val['email']: User(val.entity) for val in self.resource.members.index.values()}

    def remove_user(self, user):
        """
        :param user: email or User instance
        :return: None
        """
        if not isinstance(user, User):
            user = get_user(user)

        found_url = None
        for url, tuple in self.resource.members.index.items():
            if tuple['email'] == user.email:
                found_url = url

        if found_url:
            self.resource.members.patch({found_url: None})
        else:
            raise KeyError("User %s not found in project %s" % (user.email, self.name))

    def add_user(self, user, edit=False):
        """
        :param user: email or User instance
        :return: None
        """
        if not isinstance(user, User):
            user = get_user(user)
        self.resource.members.patch({user.url: {'edit': edit}})

    def edit_user(self, user, edit):
        if not isinstance(user, User):
            user = get_user(user)
        self.resource.members.patch(
            {user.url: {'permissions': {'edit': edit}}}
        )


class CrunchBox(object):
    """
    A CrunchBox representation of boxdata.

    an instance cannot mutate it's metadata directly since boxdata doesn't
    support PATCHing. Instead, simply create a new `CrunchBox` instance with
    the same Filters and Variables. You'll get the same entity from the boxdata
    index with the updated metadata.

    :param shoji_tuple: pycrunch.shoji.Tuple of boxdata
    :param     dataset: scrunch.datasets.Dataset instance

    NOTE: since the boxdata entity is different regarding the mapping of body
          and metadata fields, methods etc... it is made `readonly`.
          Since an `edit` method would need to return a new
          instance (see above) the `__setattr__` method ist incorporated with
          CrunchBox specific messages.

          (an edit method returning an instance would most likely brake user
          expectations)

          In order to have a proper `remove` method we also need the Dataset
          instance.
    """

    WIDGET_URL = 'https://s.crunch.io/widget/index.html#/ds/{id}/'
    DIMENSIONS = dict(height=480, width=600)

    # the attributes on entity.body.metadata
    _METADATA_ATTRIBUTES = {'title', 'notes', 'header', 'footer'}

    _MUTABLE_ATTRIBUTES = _METADATA_ATTRIBUTES

    _IMMUTABLE_ATTRIBUTES = {
        'id', 'user_id', 'creation_time', 'filters', 'variables'}

    # removed `dataset` from the set above since it overlaps with the Dataset
    # instance on self. `boxdata.dataset` simply points to the dataset url

    _ENTITY_ATTRIBUTES = _MUTABLE_ATTRIBUTES | _IMMUTABLE_ATTRIBUTES

    def __init__(self, shoji_tuple, dataset):
        self.resource = shoji_tuple
        self.url = shoji_tuple.entity_url
        self.dataset = dataset

    def __setattr__(self, attr, value):
        """ known attributes should be readonly """

        if attr in self._IMMUTABLE_ATTRIBUTES:
            raise AttributeError(
                "Can't edit attibute '%s'" % attr)
        if attr in self._MUTABLE_ATTRIBUTES:
            raise AttributeError(
                "Can't edit '%s' of a CrunchBox. Create a new one with "
                "the same filters and variables to update its metadata" % attr)
        object.__setattr__(self, attr, value)

    def __getattr__(self, attr):
        if attr in self._METADATA_ATTRIBUTES:
            return self.resource.metadata[attr]

        if attr == 'filters':
            # return a list of `Filters` instead of the filters expr on `body`
            _filters = []
            for obj in self.resource.filters:
                f_url = obj['filter']
                _filters.append(
                    Filter(self.dataset.resource.filters.index[f_url]))
            return _filters

        if attr == 'variables':
            # return a list of `Variables` instead of the where expr on `body`
            _var_urls = []
            _var_map = self.resource.where.args[0].map
            for v in _var_map:
                _var_urls.append(_var_map[v]['variable'])

            return [
                Variable(entity, self.dataset)
                for url, entity in self.dataset._vars
                if url in _var_urls
            ]

        # all other attributes not catched so far
        if attr in self._ENTITY_ATTRIBUTES:
            return self.resource[attr]
        raise AttributeError('CrunchBox has no attribute %s' % attr)

    def __repr__(self):
        return "<CrunchBox: title='{}'; id='{}'>".format(
            self.title, self.id)

    def __str__(self):
        return self.title

    def remove(self):
        self.dataset.resource.session.delete(self.url)

    @property
    def widget_url(self):
        return self.WIDGET_URL.format(id=self.id)

    @widget_url.setter
    def widget_url(self, _):
        """ prevent edits to the widget_url """
        raise AttributeError("Can't edit 'widget_url' of a CrunchBox")

    def iframe(self, logo=None, dimensions=None):
        dimensions = dimensions or self.DIMENSIONS
        widget_url = self.widget_url

        if not isinstance(dimensions, dict):
            raise TypeError('`dimensions` needs to be a dict')

        def _figure(html):
            return '<figure style="text-align:left;" class="content-list-'\
                   'component image">' + '  {}'.format(html) + \
                   '</figure>'

        _iframe = (
            '<iframe src="{widget_url}" width="{dimensions[width]}" '
            'height="{dimensions[height]}" style="border: 1px solid #d3d3d3;">'
            '</iframe>')

        if logo:
            _img = '<img src="{logo}" stype="height:auto; width:200px;'\
                   ' margin-left:-4px"></img>'
            _iframe = _figure(_img) + _iframe

        elif self.title:
            _div = '<div style="padding-bottom: 12px">'\
                   '    <span style="font-size: 18px; color: #444444;'\
                   ' line-height: 1;">' + self.title + '</span>'\
                   '  </div>'
            _iframe = _figure(_div) + _iframe

        return _iframe.format(**locals())


class DatasetSettings(dict):

    def __readonly__(self, *args, **kwargs):
        raise RuntimeError('Please use the change_settings() method instead.')

    __setitem__ = __readonly__
    __delitem__ = __readonly__
    pop = __readonly__
    popitem = __readonly__
    clear = __readonly__
    update = __readonly__
    setdefault = __readonly__
    del __readonly__


class DatasetVariablesMixin(collections.Mapping):
    """
    Handles dataset variable iteration in a dict-like way
    """

    def __getitem__(self, item):
        # Check if the attribute corresponds to a variable alias
        variable = self._catalog.by('alias').get(item)
        if variable is None:
            variable = self._catalog.by('name').get(item)
            if variable is None:
                # Variable doesn't exists, must raise a ValueError
                raise ValueError('Entity %s has no (sub)variable with a name or alias %s' % (
                    self.name, item))
        return Variable(variable, self)

    def _set_catalog(self):
        self._catalog = self.resource.variables

    def _reload_variables(self):
        """
        Helper that takes care of updating self._vars on init and
        whenever the dataset adds a variable
        """
<<<<<<< HEAD
        self._set_catalog()
        self._vars = self._catalog.index.items()
=======
        variables = self.resource.variables
        order = variables.hier
        self._vars = variables.index.items()

        # The `order` property, which provides a high-level API for
        # manipulating the "Hierarchical Order" structure of a Dataset.
        self.order = DatasetVariablesOrder(variables, order)
>>>>>>> dddb58be

    def __iter__(self):
        for var in self._vars:
            yield var

    def __len__(self):
        return len(self._vars)

    def itervalues(self):
        for _, var_tuple in self._vars:
            yield Variable(var_tuple, self)

    def iterkeys(self):
        """
        Yield variable alias, since they are unique
        """
        for var in self._vars:
            yield var[1].alias

    def variable_names(self):
        """
        Simply return a list of all variable names in the Dataset
        """
        return [var[1].name for var in self._vars]

    def keys(self):
        return list(self.iterkeys())

    def values(self):
        return list(self.itervalues())

    def items(self):
        return zip(self.iterkeys(), self.itervalues())


class BaseDataset(ReadOnly, DatasetVariablesMixin):
    """
    A pycrunch.shoji.Entity wrapper that provides basic dataset methods.
    """

    _MUTABLE_ATTRIBUTES = {'name', 'notes', 'description', 'is_published',
                           'archived', 'end_date', 'start_date'}
    _IMMUTABLE_ATTRIBUTES = {'id', 'creation_time', 'modification_time'}
    _ENTITY_ATTRIBUTES = _MUTABLE_ATTRIBUTES | _IMMUTABLE_ATTRIBUTES
    _EDITABLE_SETTINGS = {'viewers_can_export', 'viewers_can_change_weight',
                          'viewers_can_share'}

    def __init__(self, resource):
        """
        :param resource: Points to a pycrunch Shoji Entity for a dataset.
        """
        super(BaseDataset, self).__init__(resource)
        self._settings = None
        # since we no longer have an __init__ on DatasetVariablesMixin because
        # of the multiple inheritance, we just initiate self._vars here
        self._reload_variables()

    def __getattr__(self, item):
        if item in self._ENTITY_ATTRIBUTES:
            return self.resource.body[item]  # Has to exist
        # Default behaviour
        return object.__getattribute__(self, item)

    def __repr__(self):
        return "<Dataset: name='{}'; id='{}'>".format(self.name, self.id)

    def __str__(self):
        return self.name

    @property
    def editor(self):
        try:
            return User(self.resource.follow('editor_url'))
        except pycrunch.lemonpy.ClientError:
            return self.resource.body.current_editor

    @editor.setter
    def editor(self, _):
        # Protect the `editor` from external modifications.
        raise TypeError('Unsupported operation on the editor property')

    def change_editor(self, user):
        """
        Change the current editor of the Crunch dataset.

        :param user:
            The email or a User instance of the user who should 
            be set as the new current editor of the given dataset.
        """
        if not isinstance(user, User):
            user = get_user(user)
        self.resource.patch({'current_editor': user.url})
        self.resource.refresh()

    @property
    def owner(self):
        owner_url = self.resource.body.owner
        try:
            if '/users/' in owner_url:
                return User(self.resource.follow('owner_url'))
            else:
                return Project(self.resource.follow('owner_url'))
        except pycrunch.lemonpy.ClientError:
            return owner_url

    @owner.setter
    def owner(self, _):
        # Protect `owner` from external modifications.
        raise TypeError(
            'Unsupported operation on the owner property'
        )

    def change_owner(self, user=None, project=None):
        """
        :param user: email or User object
        :param project: id, name or Project object
        :return:
        """
        if user and project:
            raise AttributeError(
                "Must provide user or project. Not both"
            )
        owner_url = None
        if user:
            if not isinstance(user, User):
                user = get_user(user)
            owner_url = user.url
        if project:
            if not isinstance(project, Project):
                project = get_project(project)
            owner_url = project.url

        if not owner_url:
            raise AttributeError("Can't set owner")

        self.resource.patch({'owner': owner_url})
        self.resource.refresh()

    @property
    def settings(self):
        if self._settings is None:
            self._load_settings()
        return self._settings

    @settings.setter
    def settings(self, _):
        # Protect the `settings` property from external modifications.
        raise TypeError('Unsupported operation on the settings property')

    @property
    def filters(self):
        _filters = {}
        for f in self.resource.filters.index.values():
            filter_inst = Filter(f)
            _filters[filter_inst.name] = filter_inst
        return _filters

    @filters.setter
    def filters(self, _):
        # Protect the `filters` property from external modifications.
        raise TypeError('Use add_filter method to add filters')

    @property
    def decks(self):
        _decks = {}
        for d in self.resource.decks.index.values():
            deck_inst = Deck(d)
            _decks[deck_inst.id] = deck_inst
        return _decks

    @decks.setter
    def decks(self, _):
        # Protect the `decks` property from external modifications.
        raise TypeError('Use add_deck method to add a new deck')

    @property
    def multitables(self):
        _multitables = {}
        for mt in self.resource.multitables.index.values():
            mt_instance = Multitable(mt, self)
            _multitables[mt_instance.name] = mt_instance
        return _multitables

    @multitables.setter
    def multitables(self, _):
        # Protect the `multitables` property from direct modifications
        raise TypeError('Use the `create_multitable` method to add one')

    @property
    def crunchboxes(self):
        _crunchboxes = []
        for shoji_tuple in self.resource.boxdata.index.values():
            _crunchboxes.append(CrunchBox(shoji_tuple, self))
        return _crunchboxes

    @crunchboxes.setter
    def crunchboxes(self, _):
        # Protect the `crunchboxes` property from direct modifications
        raise TypeError('Use the `create_crunchbox` method to add one')

    def _load_settings(self):
        settings = self.resource.session.get(
            self.resource.fragments.settings).payload
        self._settings = DatasetSettings(
            (_name, _value) for _name, _value in settings.body.items()
        )
        return self._settings

    def change_settings(self, **kwargs):
        incoming_settings = set(kwargs.keys())
        invalid_settings = incoming_settings.difference(self._EDITABLE_SETTINGS)
        if invalid_settings:
            raise ValueError(
                'Invalid or read-only settings: %s'
                % ','.join(list(invalid_settings))
            )

        settings_payload = {
            setting: kwargs[setting] for setting in incoming_settings
        }
        if settings_payload:
            self.resource.session.patch(
                self.resource.fragments.settings,
                json.dumps(settings_payload),
                headers={'Content-Type': 'application/json'}
            )
            self._settings = None

    def edit(self, **kwargs):
        """
        Edit main Dataset attributes
        """
        for key in kwargs:
            if key not in self._MUTABLE_ATTRIBUTES:
                raise AttributeError("Can't edit attibute %s of variable %s" % (
                    key, self.name
                ))
            if key in ['start_date', 'end_date'] and \
                    (isinstance(kwargs[key], datetime.date) or
                     isinstance(kwargs[key], datetime.datetime)
                     ):
                kwargs[key] = kwargs[key].isoformat()

        return self.resource.edit(**kwargs)

<<<<<<< HEAD
=======
    def delete(self):
        """
        Delete a dataset.
        TODO: Shouldn't be possible if this is a streamed dataset.
        :return:
        """
        logging.debug("Deleting dataset %s (%s)." % (self.name, self.id))
        self.resource.delete()
        logging.debug("Deleted dataset.")

    def change_editor(self, user):
        """
        Change the current editor of the Crunch dataset.

        Parameters
        ----------
        :param user:
            The email address, the crunch url or a User instance of the user
            who should be set as the new current editor of the given dataset.

        :returns: None
        """

        def _host_from_url(url):
            resolved = urlsplit(url)
            return resolved.hostname

        def _to_url(email):
            api_users = 'https://{}/api/users/'.format(
                _host_from_url(self.resource.self)
            )
            user_url = None

            users = self.resource.session.get(api_users).payload['index']

            for url, user in six.iteritems(users):
                if user['email'] == email:
                    user_url = url
                    self.resource.patch({'current_editor': url})
                    break
            assert user_url is not None, 'Unable to resolve user url'

            return user_url

        def _is_url(u):
            return u.startswith('https://') or u.startswith('http://')

        if isinstance(user, User):
            user = user.url
        user_url = user if _is_url(user) else _to_url(user)

        self.resource.patch({'current_editor': user_url})
        self.resource.refresh()

    def stream_rows(self, columns):
        """
        Receives a dict with columns of values to add and streams them
         into the dataset. Client must call .push_rows(n) later or wait until
         Crunch automatically processes the batch.

        Returns the total of rows streamed
        """
        importer = Importer()
        count = len(list(columns.values())[0])
        for x in range(count):
            importer.stream_rows(self.resource,
                                 {a: columns[a][x] for a in columns})
        return count

    def push_rows(self, count=None):
        """
        Batches in the rows that have been recently streamed. This forces
        the rows to appear in the dataset instead of waiting for crunch
        automatic batcher process.
        """
        if bool(self.resource.stream.body.pending_messages):
            self.resource.batches.create({
                'element': 'shoji:entity',
                'body': {
                    'stream': count,
                    'type': 'ldjson'
                }
            })

    def exclude(self, expr=None):
        """
        Given a dataset object, apply an exclusion filter to it (defined as an
        expression string).

        If the `expr` parameter is None, an empty expression object is sent
        as part of the PATCH request, which effectively removes the exclusion
        filter (if any).

        Exclusion filters express logic that defines a set of rows that should be
        dropped from the dataset. The rows aren't permanently deleted---you can
        recover them at any time by removing the exclusion filter---but they are
        omitted from all views and calculations, as if they had been deleted.

        Note that exclusion filters work opposite from how "normal" filters work.
        That is, a regular filter expression defines the subset of rows to operate
        on: it says "keep these rows." An exclusion filter defines which rows to
        omit. Applying a filter expression as a query filter will have the
        opposite effect if applied as an exclusion. Indeed, applying it as both
        query filter and exclusion at the same time will result in 0 rows.
        """
        if isinstance(expr, six.string_types):
            expr_obj = parse_expr(expr)
            expr_obj = process_expr(expr_obj, self.resource)  # cause we need URLs
        elif expr is None:
            expr_obj = {}
        else:
            expr_obj = expr
        return self.resource.session.patch(
            self.resource.fragments.exclusion,
            data=json.dumps(dict(expression=expr_obj))
        )

    def get_exclusion(self):
        # make sure there is an expression
        expr = self.resource.exclusion.get('body').get('expression')
        if not expr:
            return None
        return prettify(self.resource.exclusion.body.expression, self)

    def add_filter(self, name, expr, public=False):
        payload = dict(element='shoji:entity',
                       body=dict(name=name,
                                 expression=process_expr(parse_expr(expr), self.resource),
                                 is_public=public))
        new_filter = self.resource.filters.create(payload)
        return self.filters[new_filter.body['name']]

    def add_deck(self, name, description="", public=False):
        payload = dict(element='shoji:entity',
                       body=dict(name=name,
                                 description=description,
                                 is_public=public))
        new_deck = self.resource.decks.create(payload)
        return self.decks[new_deck.self.split('/')[-2]]

    def create_multitable(self, name, template, is_public=False):
        """
        template: List of dictionaries with the following keys
        {"query": <query>, "transform": <transform>|optional}.
        A query is a variable or a function on a variable:
        {"query": bin(birthyr)}

        If transform is specified it must have the form
        {
            "query": var_x,
            "transform": {"categories": [
                {
                    "missing": false,  --> default: False
                    "hide": true,      --> default: True
                    "id": 1,
                    "name": "not asked"
                },
                {
                    "missing": false,
                    "hide": true,
                    "id": 4,
                    "name": "skipped"
                }
            ]}
        }
        """
        # build template payload
        parsed_template = []
        for q in template:
            # sometimes q is not a dict but simply a string, convert it to a dict
            if isinstance(q, str):
                q = {"query": q}
            as_json = {}
            parsed_q = process_expr(parse_expr(q['query']), self.resource)
            # wrap the query in a list of one dict element
            as_json['query'] = [parsed_q]
            if 'transform' in q.keys():
                as_json['transform'] = q['transform']
            parsed_template.append(as_json)
        payload = dict(element='shoji:entity',
                       body=dict(name=name,
                                 is_public=is_public,
                                 template=parsed_template))
        new_multi = self.resource.multitables.create(payload)
        return self.multitables[new_multi.body['name']]

    def import_multitable(self, name, multi):
        """
        Copies a multitable from another Dataset into this one:
        As described at http://docs.crunch.io/#post176
        :name: Name of the new multitable
        :multi: Multitable instance to clone into this Dataset
        """
        payload = dict(element='shoji:entity',
                       body=dict(name=name,
                                 multitable=multi.resource.self))
        self.resource.multitables.create(payload)
        return self.multitables[name]

>>>>>>> dddb58be
    def create_single_response(self, categories, name, alias, description='',
                               missing=True, notes=''):
        """
        Creates a categorical variable deriving from other variables.
        Uses Crunch's `case` function.
        """
        cases = []
        for cat in categories:
            cases.append(cat.pop('case'))

        if not hasattr(self.resource, 'variables'):
            self.resource.refresh()

        args = [{
            'column': [c['id'] for c in categories],
            'type': {
                'value': {
                    'class': 'categorical',
                    'categories': categories}}}]

        for cat in args[0]['type']['value']['categories']:
            cat.setdefault('missing', False)

        if missing:
            args[0]['column'].append(-1)
            args[0]['type']['value']['categories'].append(dict(
                id=-1,
                name='No Data',
                numeric_value=None,
                missing=True))

        more_args = []
        for case in cases:
            more_args.append(parse_expr(case))

        more_args = process_expr(more_args, self.resource)

        expr = dict(function='case', args=args + more_args)

        payload = shoji_entity_wrapper(dict(
            alias=alias,
            name=name,
            expr=expr,
            description=description,
            notes=notes))

        new_var = self.resource.variables.create(payload)
        # needed to update the variables collection
        self._reload_variables()
        # return the variable instance
        return self[new_var['body']['alias']]

    def create_multiple_response(self, responses, name, alias, description='', notes=''):
        """
        Creates a Multiple response (array) using a set of rules for each
        of the responses(subvariables).
        """
        responses_map = collections.OrderedDict()
        responses_map_ids = []
        for resp in responses:
            case = resp['case']
            if isinstance(case, six.string_types):
                case = process_expr(parse_expr(case), self.resource)

            resp_id = '%04d' % resp['id']
            responses_map_ids.append(resp_id)
            responses_map[resp_id] = case_expr(
                case,
                name=resp['name'],
                alias='%s_%d' % (alias, resp['id'])
            )

        payload = shoji_entity_wrapper({
            'name': name,
            'alias': alias,
            'description': description,
            'notes': notes,
            'derivation': {
                'function': 'array',
                'args': [{
                    'function': 'select',
                    'args': [
                        {'map': responses_map},
                        {'value': responses_map_ids}
                    ]
                }]
            }
        })

        new_var = self.resource.variables.create(payload)
        # needed to update the variables collection
        self._reload_variables()
        # return an instance of Variable
        return self[new_var['body']['alias']]

    def create_numeric(self, alias, name, derivation, description='', notes=''):
        """
        Used to create new numeric variables using Crunchs's derived expressions
        """
        expr = parse_expr(derivation)

        if not hasattr(self.resource, 'variables'):
            self.resource.refresh()

        payload = shoji_entity_wrapper(dict(
            alias=alias,
            name=name,
            derivation=expr,
            description=description,
            notes=notes
        ))

        self.resource.variables.create(payload)
        # needed to update the variables collection
        self._reload_variables()
        # return the variable instance
        return self[alias]

    def create_categorical(self, categories, alias, name, multiple,
                           description='', notes=''):
        """
        Used to create new categorical variables using Crunchs's `case`
        function

        Will create either categorical variables or multiple response depending
        on the `multiple` parameter.
        """
        if multiple:
            return self.create_multiple_response(
                categories, alias=alias, name=name, description=description,
                notes=notes)
        else:
            return self.create_single_response(
                categories, alias=alias, name=name, description=description,
                notes=notes)

    def copy_variable(self, variable, name, alias):
        _subvar_alias = re.compile(r'.+_(\d+)$')

        def subrefs(_variable, _alias):
            # In the case of MR variables, we want the copies' subvariables
            # to have their aliases in the same pattern and order that the
            # parent's are, that is `parent_alias_#`.
            _subreferences = []
            for subvar in _variable.resource.subvariables.index.values():
                sv_alias = subvar['alias']
                match = _subvar_alias.match(sv_alias)
                if match:  # Does this var have the subvar pattern?
                    suffix = int(match.groups()[0], 10)  # Keep the position
                    sv_alias = subvar_alias(_alias, suffix)

                _subreferences.append({
                    'name': subvar['name'],
                    'alias': sv_alias
                })
            return _subreferences

        if variable.resource.body.get('derivation'):
            # We are dealing with a derived variable, we want the derivation
            # to be executed again instead of doing a `copy_variable`
            derivation = abs_url(variable.resource.body['derivation'],
                                 variable.resource.self)
            derivation.pop('references', None)
            payload = shoji_entity_wrapper({
                'name': name,
                'alias': alias,
                'derivation': derivation})

            if variable.type == _MR_TYPE:
                # We are re-executing a multiple_response derivation.
                # We need to update the complex `array` function expression
                # to contain the new suffixed aliases. Given that the map is
                # unordered, we have to iterated and find a name match.
                subvars = payload['body']['derivation']['args'][0]['args'][0]['map']
                subreferences = subrefs(variable, alias)
                for subref in subreferences:
                    for subvar_pos in subvars:
                        subvar = subvars[subvar_pos]
                        if subvar['references']['name'] == subref['name']:
                            subvar['references']['alias'] = subref['alias']
                            break
        else:
            payload = shoji_entity_wrapper({
                'name': name,
                'alias': alias,
                'derivation': {
                    'function': 'copy_variable',
                    'args': [{
                        'variable': variable.resource.self
                    }]
                }
            })
            if variable.type == _MR_TYPE:
                subreferences = subrefs(variable, alias)
                payload['body']['derivation']['references'] = {
                    'subreferences': subreferences
                }

        new_var = self.resource.variables.create(payload)
        # needed to update the variables collection
        self._reload_variables()
        # return an instance of Variable
        return self[new_var['body']['alias']]

    def combine_categories(self, variable, map, categories, missing=None, default=None,
                           name='', alias='', description=''):
        if not alias or not name:
            raise ValueError("Name and alias are required")
        if variable.type in _MR_TYPE:
            return self.combine_multiple_response(variable, map, categories, name=name,
                                                  alias=alias, description=description)
        else:
            return self.combine_categorical(variable, map, categories, missing, default,
                                            name=name, alias=alias, description=description)

    def combine_categorical(self, variable, map, categories=None, missing=None,
                            default=None, name='', alias='', description=''):
        """
        Create a new variable in the given dataset that is a recode
        of an existing variable
            map={
                1: (1, 2),
                2: 3,
                3: (4, 5)
            },
            default=9,
            missing=[-1, 9],
            categories={
                1: "low",
                2: "medium",
                3: "high",
                9: "no answer"
            },
            missing=9
        """
        if isinstance(variable, six.string_types):
            variable = self[variable]

        # TODO: Implement `default` parameter in Crunch API
        combinations = combinations_from_map(map, categories or {}, missing or [])
        payload = shoji_entity_wrapper({
            'name': name,
            'alias': alias,
            'description': description,
            'derivation': combine_categories_expr(
                variable.resource.self, combinations)
        })
        # this returns an entity
        new_var = self.resource.variables.create(payload)
        # needed to update the variables collection
        self._reload_variables()
        # at this point we are returning a Variable instance
        return self[new_var['body']['alias']]

    def combine_multiple_response(self, variable, map, categories=None, default=None,
                                  name='', alias='', description=''):
        """
        Creates a new variable in the given dataset that combines existing
        responses into new categorized ones
            map={
                1: 1,
                2: [2, 3, 4]
            },
            categories={
                1: "online",
                2: "notonline"
            }
        """
        if isinstance(variable, six.string_types):
            parent_alias = variable
            variable = self[variable]
        else:
            parent_alias = variable.alias

        # TODO: Implement `default` parameter in Crunch API
        responses = responses_from_map(variable, map, categories or {}, alias,
                                       parent_alias)
        payload = shoji_entity_wrapper({
            'name': name,
            'alias': alias,
            'description': description,
            'derivation': combine_responses_expr(
                variable.resource.self, responses)
        })
        new_var = self.resource.variables.create(payload)
        # needed to update the variables collection
        self._reload_variables()
        # return an instance of Variable
        return self[new_var['body']['alias']]

    def create_savepoint(self, description):
        """
        Creates a savepoint on the dataset.

        :param description:
            The description that should be given to the new savepoint. This
            function will not let you create a new savepoint with the same
            description as any other savepoint.
        """
        if len(self.resource.savepoints.index) > 0:
            if description in self.savepoint_attributes('description'):
                raise KeyError(
                    "A checkpoint with the description '{}' already"
                    " exists.".format(description)
                )

        self.resource.savepoints.create(shoji_entity_wrapper({'description': description}))

    def load_savepoint(self, description=None):
        """
        Load a savepoint on the dataset.

        :param description: default=None
            The description that identifies which savepoint to be loaded.
            When loading a savepoint, all savepoints that were saved after
            the loaded savepoint will be destroyed permanently.
        """
        if description is None:
            description = 'initial import'
        elif description not in self.savepoint_attributes('description'):
            raise KeyError(
                "No checkpoint with the description '{}'"
                " exists.".format(description)
            )

        revert = self.resource.savepoints.by('description').get(description).revert
        self.resource.session.post(revert)

    def savepoint_attributes(self, attrib):
        """
        Return list of attributes from the given dataset's savepoints.

        :param attrib:
            The attribute to be returned for each savepoint in the given
            dataset. Available attributes are:
                'creation_time'
                'description'
                'last_update'
                'revert'
                'user_name'
                'version'
        """
        svpoints = self.resource.savepoints
        if len(svpoints.index) != 0:
            attribs = [
                cp[attrib]
                for url, cp in six.iteritems(svpoints.index)
            ]
            return attribs
        return []

    def create_crunchbox(
            self, title='', header='', footer='', notes='',
            filters=None, variables=None, force=False, min_base_size=None,
            palette=None):
        """
        create a new boxdata entity for a CrunchBox.

        NOTE: new boxdata is only created when there is a new combination of
        where and filter data.

        Args:
            title       (str): Human friendly identifier
            notes       (str): Other information relevent for this CrunchBox
            header      (str): header information for the CrunchBox
            footer      (str): footer information for the CrunchBox
            filters    (list): list of filter names or `Filter` instances
            where      (list): list of variable aliases or `Variable` instances
                               If `None` all variables will be included.
            min_base_size (int): min sample size to display values in graph
            palette     dict : dict of colors as documented at docs.crunch.io
                i.e.
                {
                    "brand": ["#111111", "#222222", "#333333"],
                    "static_colors": ["#444444", "#555555", "#666666"],
                    "base": ["#777777", "#888888", "#999999"],
                    "category_lookup": {
                        "category name": "#aaaaaa",
                        "another category:": "bbbbbb"
                }

        Returns:
            CrunchBox (instance)
        """

        if filters:
            if not isinstance(filters, list):
                raise TypeError('`filters` argument must be of type `list`')

            # ensure we only have `Filter` instances
            filters = [
                f if isinstance(f, Filter) else self.filters[f]
                for f in filters
            ]

            if any(not f.is_public
                    for f in filters):
                raise ValueError('filters need to be public')

            filters = [
                {'filter': f.resource.self}
                for f in filters
            ]

        if variables:
            if not isinstance(variables, list):
                raise TypeError('`variables` argument must be of type `list`')

            # ensure we only have `Variable` Tuples
            # NOTE: if we want to check if variables are public we would have
            # to use Variable instances instead of their Tuple representation.
            # This would cause additional GET's
            variables = [
                var.shoji_tuple if isinstance(var, Variable)
                else self.resource.variables.by('alias')[var]
                for var in variables
            ]

            variables = dict(
                function='select',
                args=[
                    {'map': {
                        v.id: {'variable': v.entity_url}
                        for v in variables
                    }}
                ])

        if not title:
            title = 'CrunchBox for {}'.format(str(self))

        payload = shoji_entity_wrapper(dict(
            where=variables,
            filters=filters,
            force=force,
            title=title,
            notes=notes,
            header=header,
            footer=footer)
        )

        if min_base_size:
            payload['body'].setdefault('display_settings', {}).update(
                dict(minBaseSize=dict(value=min_base_size)))
        if palette:
            payload['body'].setdefault('display_settings', {}).update(
                dict(palette=palette))

        # create the boxdata
        self.resource.boxdata.create(payload)

        # NOTE: the entity from the response is a bit different compared to
        # others, i.e. no id, no delete method, different entity_url...
        # For now, return the shoji_tuple from the index
        for shoji_tuple in self.resource.boxdata.index.values():
            if shoji_tuple.metadata.title == title:
                return CrunchBox(shoji_tuple, self)

    def delete_crunchbox(self, **kwargs):
        """ deletes crunchboxes on matching kwargs """
        match = False
        for key in kwargs:
            if match:
                break
            for crunchbox in self.crunchboxes:
                attr = getattr(crunchbox, key, None)
                if attr and attr == kwargs[key]:
                    crunchbox.remove()
                    match = True
                    break

    def forks_dataframe(self):
        """
        Return a dataframe summarizing the forks on the dataset.

        :returns _forks : pandas.DataFrame
            A DataFrame representation of all attributes from all forks
            on the given dataset.
        """

        if len(self.resource.forks.index) == 0:
            return None
        else:
            _forks = pd.DataFrame(
                [fk for url, fk in six.iteritems(self.resource.forks.index)]
            )
            _forks = _forks[[
                'name',
                'description',
                'is_published',
                'owner_name',
                'current_editor_name',
                'creation_time',
                'modification_time',
                'id'
            ]]
            _forks['creation_time'] = pd.to_datetime(_forks['creation_time'])
            _forks['modification_time'] = pd.to_datetime(_forks['modification_time'])
            _forks.sort(columns='creation_time', inplace=True)

            return _forks

    def export(self, path, format='csv', filter=None, variables=None,
               hidden=False, options=None, metadata_path=None, timeout=None):
        """
        Downloads a dataset as CSV or as SPSS to the given path. This
        includes hidden variables.

        Dataset viewers can't download hidden variables so we default
        to False. Dataset editors will need to add hidden=True if they
        need this feature.

        By default, categories in CSV exports are provided as id's.
        """
        valid_options = ['use_category_ids', 'prefix_subvariables',
                         'var_label_field', 'missing_values']

        # Only CSV and SPSS exports are currently supported.
        if format not in ('csv', 'spss'):
            raise ValueError(
                'Invalid format %s. Allowed formats are: "csv" and "spss".'
                % format
            )

        if format == 'csv':
            # Default options for CSV exports.
            export_options = {'use_category_ids': True}
        else:
            # Default options for SPSS exports.
            export_options = {
                'prefix_subvariables': False,
                'var_label_field': 'description'
            }

        # Validate the user-provided export options.
        options = options or {}
        if not isinstance(options, dict):
            raise ValueError(
                'The options argument must be a dictionary.'
            )

        for k in options.keys():
            if k not in valid_options:
                raise ValueError(
                    'Invalid options for format "%s": %s.'
                    % (format, ','.join(k))
                )
        if 'var_label_field' in options \
                and not options['var_label_field'] in ('name', 'description'):
            raise ValueError(
                'The "var_label_field" export option must be either "name" '
                'or "description".'
            )

        # All good. Update the export options with the user-provided values.
        export_options.update(options)

        # the payload should include all hidden variables by default
        payload = {'options': export_options}

        # Option for exporting metadata as json
        if metadata_path is not None:
            metadata = self.resource.table['metadata']
            if variables is not None:
                if sys.version_info >= (3, 0):
                    metadata = {
                        key: value
                        for key, value in metadata.items()
                        if value['alias'] in variables
                    }
                else:
                    metadata = {
                        key: value
                        for key, value in metadata.iteritems()
                        if value['alias'] in variables
                    }
            with open(metadata_path, 'w+') as f:
                json.dump(metadata, f, sort_keys=True)

        # add filter to rows if passed
        if filter:
            if isinstance(filter, Filter):
                payload['filter'] = {'filter': filter.resource.self}
            else:
                payload['filter'] = process_expr(
                    parse_expr(filter), self.resource)

        # convert variable list to crunch identifiers
        if variables and isinstance(variables, list):
            id_vars = []
            for var in variables:
                id_vars.append(self[var].url)
            if len(id_vars) != len(variables):
                LOG.debug(
                    "Variables passed: %s Variables detected: %s"
                    % (variables, id_vars)
                )
                raise AttributeError("At least a variable was not found")
            # Now build the payload with selected variables
            payload['where'] = {
                'function': 'select',
                'args': [{
                    'map': {
                        x: {'variable': x} for x in id_vars
                    }
                }]
            }
        # hidden is mutually exclusive with
        # variables to include in the download
        if hidden and not variables:
            if not self.resource.body.permissions.edit:
                raise AttributeError("Only Dataset editors can export hidden variables")
            payload['where'] = {
                'function': 'select',
                'args': [{
                    'map': {
                        x: {'variable': x}
                        for x in self.resource.variables.index.keys()
                    }
                }]
            }

        progress_tracker = pycrunch.progress.DefaultProgressTracking(timeout)
        url = export_dataset(
            dataset=self.resource,
            options=payload,
            format=format,
            progress_tracker=progress_tracker
        )
        download_file(url, path)

    def exclude(self, expr=None):
        """
        Given a dataset object, apply an exclusion filter to it (defined as an
        expression string).

        If the `expr` parameter is None, an empty expression object is sent
        as part of the PATCH request, which effectively removes the exclusion
        filter (if any).

        Exclusion filters express logic that defines a set of rows that should be
        dropped from the dataset. The rows aren't permanently deleted---you can
        recover them at any time by removing the exclusion filter---but they are
        omitted from all views and calculations, as if they had been deleted.

        Note that exclusion filters work opposite from how "normal" filters work.
        That is, a regular filter expression defines the subset of rows to operate
        on: it says "keep these rows." An exclusion filter defines which rows to
        omit. Applying a filter expression as a query filter will have the
        opposite effect if applied as an exclusion. Indeed, applying it as both
        query filter and exclusion at the same time will result in 0 rows.
        """
        if isinstance(expr, six.string_types):
            expr_obj = parse_expr(expr)
            expr_obj = process_expr(expr_obj, self.resource)  # cause we need URLs
        elif expr is None:
            expr_obj = {}
        else:
            expr_obj = expr
        return self.resource.session.patch(
            self.resource.fragments.exclusion,
            data=json.dumps(dict(expression=expr_obj))
        )

    def get_exclusion(self):
        exclusion = self.resource.exclusion
        if 'body' not in exclusion:
            return None
        expr = exclusion['body'].get('expression')
        return prettify(expr, self) if expr else None

    def add_filter(self, name, expr, public=False):
        payload = shoji_entity_wrapper(dict(
            name=name,
            expression=process_expr(parse_expr(expr), self.resource),
            is_public=public))
        new_filter = self.resource.filters.create(payload)
        return self.filters[new_filter.body['name']]

    def add_deck(self, name, description="", public=False):
        payload = shoji_entity_wrapper(dict(
            name=name,
            description=description,
            is_public=public))
        new_deck = self.resource.decks.create(payload)
        return self.decks[new_deck.self.split('/')[-2]]

    def fork(self, description=None, name=None, is_published=False,
             preserve_owner=False, **kwargs):
        """
        Create a fork of ds and add virgin savepoint.

        :param description: str, default=None
            If given, the description to be applied to the fork. If not
            given the description will be copied from ds.
        :param name: str, default=None
            If given, the name to be applied to the fork. If not given a
            default name will be created which numbers the fork based on
            how many other forks there are on ds.
        :param is_published: bool, default=False
            If True, the fork will be visible to viewers of ds. If False it
            will only be viewable to editors of ds.
        :param preserve_owner: bool, default=False
            If True, the owner of the fork will be the same as the parent
            dataset. If the owner of the parent dataset is a Crunch project,
            then it will be preserved regardless of this parameter.

        :returns _fork: scrunch.datasets.Dataset
            The forked dataset.
        """
        nforks = len(self.resource.forks.index)
        if name is None:
            name = "FORK #{} of {}".format(nforks + 1, self.resource.body.name)
        if description is None:
            description = self.resource.body.description

        body = dict(
            name=name,
            description=description,
            is_published=is_published,
            **kwargs)

        if preserve_owner or '/api/projects/' in self.resource.body.owner:
            body['owner'] = self.resource.body.owner
        # not returning a dataset
        payload = shoji_entity_wrapper(body)
        _fork = self.resource.forks.create(payload).refresh()
        return BaseDataset(_fork)

    def merge(self, fork_id=None, autorollback=True):
        """
        :param fork_id: str or int
            can either be the fork id, name or its number as string or int

        :param autorollback: bool, default=True
            if True the original dataset is rolled back to the previous state
            in case of a merge conflict.
            if False the dataset and fork are beeing left 'dirty'
        """
        if isinstance(fork_id, int) or (
                isinstance(fork_id, six.string_types) and
                fork_id.isdigit()):
            fork_id = "FORK #{} of {}".format(fork_id, self.resource.body.name)

        elif fork_id is None:
            raise ValueError('fork id, name or number missing')

        fork_index = self.resource.forks.index

        forks = [f for f in fork_index
                 if fork_index[f].get('name') == fork_id or
                 fork_index[f].get('id') == fork_id]
        if len(forks) == 1:
            fork_url = forks[0]
        else:
            raise ValueError(
                "Couldn't find a (unique) fork. "
                "Please try again using its id")

        body = dict(
            dataset=fork_url,
            autorollback=autorollback)
        self.resource.actions.create(body)

    def delete_forks(self):
        """
        Deletes all the forks on the dataset. CANNOT BE UNDONE!
        """
        for fork in six.itervalues(self.resource.forks.index):
            fork.entity.delete()

    def create_multitable(self, name, template, is_public=False):
        """
        template: List of dictionaries with the following keys
        {"query": <query>, "transform": <transform>|optional}.
        A query is a variable or a function on a variable:
        {"query": bin(birthyr)}

        If transform is specified it must have the form
        {
            "query": var_x,
            "transform": {"categories": [
                {
                    "missing": false,  --> default: False
                    "hide": true,      --> default: True
                    "id": 1,
                    "name": "not asked"
                },
                {
                    "missing": false,
                    "hide": true,
                    "id": 4,
                    "name": "skipped"
                }
            ]}
        }
        """
        # build template payload
        parsed_template = []
        for q in template:
            # sometimes q is not a dict but simply a string, convert it to a dict
            if isinstance(q, str):
                q = {"query": q}
            as_json = {}
            parsed_q = process_expr(parse_expr(q['query']), self.resource)
            # wrap the query in a list of one dict element
            as_json['query'] = [parsed_q]
            if 'transform' in q.keys():
                as_json['transform'] = q['transform']
            parsed_template.append(as_json)
        payload = shoji_entity_wrapper(dict(
            name=name,
            is_public=is_public,
            template=parsed_template))
        new_multi = self.resource.multitables.create(payload)
        return self.multitables[new_multi.body['name']]

    def import_multitable(self, name, multi):
        """
        Copies a multitable from another Dataset into this one:
        As described at http://docs.crunch.io/#post176
        :name: Name of the new multitable
        :multi: Multitable instance to clone into this Dataset
        """
        payload = shoji_entity_wrapper(dict(
            name=name,
            multitable=multi.resource.self))
        self.resource.multitables.create(payload)
        return self.multitables[name]


class DatasetSubvariablesMixin(DatasetVariablesMixin):

    def _reload_variables(self):
        """
        Helper that takes care of updating self._vars on init and
        whenever the dataset adds a variable
        """
        self._vars = []
        self._catalog = {}
        if getattr(self.resource, 'subvariables', None):
            self._catalog = self.resource.subvariables
            self._vars = self._catalog.index.items()


class Variable(ReadOnly, DatasetSubvariablesMixin):
    """
    A pycrunch.shoji.Entity wrapper that provides variable-specific methods.
    DatasetSubvariablesMixin provides for subvariable interactions.
    """
    _MUTABLE_ATTRIBUTES = {'name', 'description',
                           'view', 'notes', 'format'}
    _IMMUTABLE_ATTRIBUTES = {'id', 'alias', 'type', 'discarded'}
    # We won't expose owner and private
    # categories in immutable. IMO it should be handled separately
    _ENTITY_ATTRIBUTES = _MUTABLE_ATTRIBUTES | _IMMUTABLE_ATTRIBUTES
    _OVERRIDDEN_ATTRIBUTES = {'categories'}

    CATEGORICAL_TYPES = {'categorical', 'multiple_response', 'categorical_array'}

    def __init__(self, var_tuple, dataset):
        """
        :param var_tuple: A Shoji Tuple for a dataset variable
        :param dataset: a Dataset object instance
        """
        self.shoji_tuple = var_tuple
        self.is_instance = False
        self._resource = None
        self.url = var_tuple.entity_url
        self.dataset = dataset
        self._reload_variables()

    @property
    def resource(self):
        if not self.is_instance:
            self._resource = self.shoji_tuple.entity
            self.is_instance = True
        return self._resource

    def __getattr__(self, item):
        # don't access self.resource unless necessary
        if hasattr(self.shoji_tuple, item):
            return self.shoji_tuple[item]
        if item in self._ENTITY_ATTRIBUTES - self._OVERRIDDEN_ATTRIBUTES:
            try:
                return self.resource.body[item]  # Has to exist
            except KeyError:
                raise AttributeError("Variable does not have attribute %s" % item)
        return super(Variable, self).__getattribute__(item)

    def edit(self, **kwargs):
        for key in kwargs:
            if key not in self._MUTABLE_ATTRIBUTES:
                raise AttributeError("Can't edit attribute %s of variable %s" % (
                    key, self.name
                ))
        return self.resource.edit(**kwargs)

    def __repr__(self):
        return "<Variable: name='{}'; id='{}'>".format(self.name, self.id)

    def __str__(self):
        return self.name

    @property
    def categories(self):
        if self.resource.body['type'] not in self.CATEGORICAL_TYPES:
            raise TypeError("Variable of type %s do not have categories" % self.resource.body.type)
        return CategoryList._from(self.resource)

    def hide(self):
        self.resource.edit(discarded=True)

    def unhide(self):
        self.resource.edit(discarded=False)

<<<<<<< HEAD
=======
    def integrate(self):
        if self.derived:
            self.resource.edit(derived=False)

    def combine(self, alias=None, map=None, names=None, default='missing',
                name=None, description=None):
        # DEPRECATED - USE Dataset.combine*
        """
        Implements SPSS-like recode functionality for Crunch variables.

        This method combines Crunch's `combine_categories` and
        `combine_responses` in a single method when applied to a variable
        that is deemed as ~categorical~ by the user.
        """
        if alias is None:
            raise TypeError('Missing alias for the recoded variable')
        if map is None:
            raise TypeError('Missing recode map')
        if not isinstance(map, dict) or not map:
            raise ValueError('Invalid recode map')
        if default not in ('missing', 'copy'):
            raise ValueError(
                'The "default" argument must be either "missing" or "copy"'
            )

        if 'body' not in self.resource:
            self.resource.refresh()

        if self.resource.body.type not in ('categorical', 'categorical_array',
                                           _MR_TYPE):
            raise TypeError(
                'Only categorical, categorical_array and multiple_response '
                'variables are supported'
            )

        if name is None:
            name = self.resource.body.name + ' (recoded)'

        if description is None:
            description = self.resource.body.description

        if self.resource.body.type in ('categorical', 'categorical_array'):
            # On this case perform a `combine_categories` operation

            if names is None:
                raise TypeError('Missing category names')

            processed_categories = list()
            category_defs = list()
            category_defs_by_id = dict()
            default_name = 'Missing'
            existing_categories_by_id = dict()
            existing_categories_by_name = dict()
            for existing_category in self.resource.body.get('categories', []):
                _id = existing_category['id']
                _name = existing_category['name']
                existing_categories_by_id[_id] = existing_category
                existing_categories_by_id[_name] = existing_category

            # 1. Basic category definitions.
            for _id, value in map.items():
                if isinstance(_id, int):
                    if not isinstance(value, (list, tuple, int,
                                              six.string_types, range)):
                        raise ValueError('Invalid mapped value')
                    if isinstance(value, (int, six.string_types)):
                        value = [value]

                    processed_value = []
                    for element in value:
                        if isinstance(element, six.string_types):
                            try:
                                element = existing_categories_by_name[element]
                            except KeyError:
                                raise ValueError(
                                    'Invalid category name %s' % element
                                )
                            assert isinstance(element, int)
                        if isinstance(element, int):
                            if element not in existing_categories_by_id:
                                raise ValueError(
                                    'Invalid numeric code %s' % element
                                )
                        else:
                            raise ValueError(
                                'Invalid mapped value %s' % element
                            )
                        processed_value.append(element)

                    category = {
                        'id': _id,
                        'name': str(_id),
                        'missing': False,
                        'combined_ids': processed_value
                    }
                    category_defs.append(category)
                    category_defs_by_id[_id] = category
                    processed_categories.extend(list(value))
            category_defs = sorted(category_defs, key=lambda c: c['id'])

            # 2. Add category names (if defined).
            if type(names) in (list, tuple):
                for i, category_name in enumerate(names):
                    if i < len(category_defs):
                        category_defs[i]['name'] = category_name
                    elif i == len(category_defs):
                        default_name = category_name
            elif isinstance(names, dict):
                for _id, category_name in names.items():
                    if _id in category_defs_by_id:
                        category_defs_by_id[_id]['name'] = category_name

            # 3. Add the "missing" stuff.
            missing_category = {
                'id': max(category_defs_by_id.keys()) + 1,
                'name': default_name,
                'missing': True,
                'combined_ids': []
            }
            for existing_category in self.resource.body.get('categories', []):
                _id = existing_category['id']
                if _id not in processed_categories:
                    if default == 'missing':
                        missing_category['combined_ids'].append(_id)
                    elif default == 'copy':
                        category = {
                            'id': _id,
                            'name': existing_category['name'],
                            'missing': existing_category['missing'],
                            'combined_ids': [_id]
                        }
                        category_defs.append(category)
                        category_defs_by_id[_id] = category
                    processed_categories.append(_id)

            if default == 'missing':
                category_defs.append(missing_category)

            # 4. Create the recoded variable.
            payload = _VARIABLE_PAYLOAD_TMPL.copy()
            payload['body']['name'] = name
            payload['body']['alias'] = alias
            payload['body']['description'] = description
            payload['body']['expr']['function'] = 'combine_categories'
            payload['body']['expr']['args'] = [
                {
                    'variable': self.resource['self']
                },
                {
                    'value': category_defs
                }
            ]
        else:  # multiple_response
            # Perform a `combine_responses` derivation
            subreferences = self.resource.body.get('subreferences', [])
            subvariables = self.resource.body.get('subvariables', [])
            assert len(subreferences) == len(subvariables)

            # 1. Gather the URLs of the subvariables.
            subvar_urls = {
                subvar['alias']: subvariables[i]
                for i, subvar in enumerate(subreferences)
            }

            # 2. Generate the list of response definitions for the recoded
            #    variable.
            response_defs = list()
            for new_subvar_name in sorted(map):
                value = map[new_subvar_name]
                if not isinstance(value, (list, tuple, six.string_types)):
                    raise ValueError
                if isinstance(value, six.string_types):
                    value = [value]
                try:
                    response = {
                        'name': new_subvar_name,
                        'combined_ids': [
                            subvar_urls[_alias] for _alias in value
                        ]
                    }
                    response_defs.append(response)
                except KeyError:
                    raise ValueError(
                        'Invalid subvariable alias(es) in %s' % value
                    )

            # 3. Create the recoded variable.
            payload = _VARIABLE_PAYLOAD_TMPL.copy()
            payload['body']['name'] = name
            payload['body']['alias'] = alias
            payload['body']['description'] = description
            payload['body']['expr']['function'] = 'combine_responses'
            payload['body']['expr']['args'] = [
                {
                    'variable': self.resource['self']
                },
                {
                    'value': response_defs
                }
            ]

        new_var = self.resource.variables.create(payload)
        # needed to update the variables collection
        self.dataset._reload_variables()
        # return an instance of Variable
        return self.dataset[new_var['body']['alias']]

>>>>>>> dddb58be
    def edit_categorical(self, categories, rules):
        # validate rules and categories are same size
        _validate_category_rules(categories, rules)
        args = [{
            'column': [c['id'] for c in categories],
            'type': {
                'value': {
                    'class': 'categorical',
                    'categories': categories}}}]
        # build the expression
        more_args = []
        for rule in rules:
            more_args.append(parse_expr(rule))
        # get dataset and build the expression
        more_args = process_expr(more_args, self.dataset)
        # epression value building
        expr = dict(function='case', args=args + more_args)
        payload = shoji_entity_wrapper(dict(expr=expr))
        # patch the variable with the new payload
        resp = self.resource.patch(payload)
        self._reload_variables()
        return resp

    def edit_derived(self, variable, mapper):
        raise NotImplementedError("Use edit_combination")

    def move(self, path, position=-1, before=None, after=None):
        self.dataset.order.place(self, path, position=position,
                                 before=before, after=after)<|MERGE_RESOLUTION|>--- conflicted
+++ resolved
@@ -12,20 +12,13 @@
 from pycrunch.exporting import export_dataset
 
 from scrunch.categories import CategoryList
-<<<<<<< HEAD
 from scrunch.exceptions import (InvalidPathError, AuthenticationError,
                                 InvalidReferenceError, OrderUpdateError)
 from scrunch.expressions import parse_expr, prettify, process_expr
 from scrunch.helpers import (ReadOnly, _validate_category_rules,
                              download_file, shoji_entity_wrapper,
                              abs_url, case_expr, subvar_alias)
-=======
-from scrunch.exceptions import AuthenticationError
-from scrunch.expressions import parse_expr, prettify, process_expr
-from scrunch.helpers import (ReadOnly, _validate_category_rules, abs_url,
-                             case_expr, download_file, subvar_alias)
 from scrunch.order import DatasetVariablesOrder, ProjectDatasetsOrder
->>>>>>> dddb58be
 from scrunch.subentity import Deck, Filter, Multitable
 from scrunch.variables import (combinations_from_map, combine_categories_expr,
                                combine_responses_expr, responses_from_map)
@@ -458,18 +451,13 @@
         Helper that takes care of updating self._vars on init and
         whenever the dataset adds a variable
         """
-<<<<<<< HEAD
         self._set_catalog()
         self._vars = self._catalog.index.items()
-=======
-        variables = self.resource.variables
-        order = variables.hier
-        self._vars = variables.index.items()
+        order = self._catalog.hier
 
         # The `order` property, which provides a high-level API for
         # manipulating the "Hierarchical Order" structure of a Dataset.
-        self.order = DatasetVariablesOrder(variables, order)
->>>>>>> dddb58be
+        self.order = DatasetVariablesOrder(self._catalog, order)
 
     def __iter__(self):
         for var in self._vars:
@@ -715,208 +703,6 @@
 
         return self.resource.edit(**kwargs)
 
-<<<<<<< HEAD
-=======
-    def delete(self):
-        """
-        Delete a dataset.
-        TODO: Shouldn't be possible if this is a streamed dataset.
-        :return:
-        """
-        logging.debug("Deleting dataset %s (%s)." % (self.name, self.id))
-        self.resource.delete()
-        logging.debug("Deleted dataset.")
-
-    def change_editor(self, user):
-        """
-        Change the current editor of the Crunch dataset.
-
-        Parameters
-        ----------
-        :param user:
-            The email address, the crunch url or a User instance of the user
-            who should be set as the new current editor of the given dataset.
-
-        :returns: None
-        """
-
-        def _host_from_url(url):
-            resolved = urlsplit(url)
-            return resolved.hostname
-
-        def _to_url(email):
-            api_users = 'https://{}/api/users/'.format(
-                _host_from_url(self.resource.self)
-            )
-            user_url = None
-
-            users = self.resource.session.get(api_users).payload['index']
-
-            for url, user in six.iteritems(users):
-                if user['email'] == email:
-                    user_url = url
-                    self.resource.patch({'current_editor': url})
-                    break
-            assert user_url is not None, 'Unable to resolve user url'
-
-            return user_url
-
-        def _is_url(u):
-            return u.startswith('https://') or u.startswith('http://')
-
-        if isinstance(user, User):
-            user = user.url
-        user_url = user if _is_url(user) else _to_url(user)
-
-        self.resource.patch({'current_editor': user_url})
-        self.resource.refresh()
-
-    def stream_rows(self, columns):
-        """
-        Receives a dict with columns of values to add and streams them
-         into the dataset. Client must call .push_rows(n) later or wait until
-         Crunch automatically processes the batch.
-
-        Returns the total of rows streamed
-        """
-        importer = Importer()
-        count = len(list(columns.values())[0])
-        for x in range(count):
-            importer.stream_rows(self.resource,
-                                 {a: columns[a][x] for a in columns})
-        return count
-
-    def push_rows(self, count=None):
-        """
-        Batches in the rows that have been recently streamed. This forces
-        the rows to appear in the dataset instead of waiting for crunch
-        automatic batcher process.
-        """
-        if bool(self.resource.stream.body.pending_messages):
-            self.resource.batches.create({
-                'element': 'shoji:entity',
-                'body': {
-                    'stream': count,
-                    'type': 'ldjson'
-                }
-            })
-
-    def exclude(self, expr=None):
-        """
-        Given a dataset object, apply an exclusion filter to it (defined as an
-        expression string).
-
-        If the `expr` parameter is None, an empty expression object is sent
-        as part of the PATCH request, which effectively removes the exclusion
-        filter (if any).
-
-        Exclusion filters express logic that defines a set of rows that should be
-        dropped from the dataset. The rows aren't permanently deleted---you can
-        recover them at any time by removing the exclusion filter---but they are
-        omitted from all views and calculations, as if they had been deleted.
-
-        Note that exclusion filters work opposite from how "normal" filters work.
-        That is, a regular filter expression defines the subset of rows to operate
-        on: it says "keep these rows." An exclusion filter defines which rows to
-        omit. Applying a filter expression as a query filter will have the
-        opposite effect if applied as an exclusion. Indeed, applying it as both
-        query filter and exclusion at the same time will result in 0 rows.
-        """
-        if isinstance(expr, six.string_types):
-            expr_obj = parse_expr(expr)
-            expr_obj = process_expr(expr_obj, self.resource)  # cause we need URLs
-        elif expr is None:
-            expr_obj = {}
-        else:
-            expr_obj = expr
-        return self.resource.session.patch(
-            self.resource.fragments.exclusion,
-            data=json.dumps(dict(expression=expr_obj))
-        )
-
-    def get_exclusion(self):
-        # make sure there is an expression
-        expr = self.resource.exclusion.get('body').get('expression')
-        if not expr:
-            return None
-        return prettify(self.resource.exclusion.body.expression, self)
-
-    def add_filter(self, name, expr, public=False):
-        payload = dict(element='shoji:entity',
-                       body=dict(name=name,
-                                 expression=process_expr(parse_expr(expr), self.resource),
-                                 is_public=public))
-        new_filter = self.resource.filters.create(payload)
-        return self.filters[new_filter.body['name']]
-
-    def add_deck(self, name, description="", public=False):
-        payload = dict(element='shoji:entity',
-                       body=dict(name=name,
-                                 description=description,
-                                 is_public=public))
-        new_deck = self.resource.decks.create(payload)
-        return self.decks[new_deck.self.split('/')[-2]]
-
-    def create_multitable(self, name, template, is_public=False):
-        """
-        template: List of dictionaries with the following keys
-        {"query": <query>, "transform": <transform>|optional}.
-        A query is a variable or a function on a variable:
-        {"query": bin(birthyr)}
-
-        If transform is specified it must have the form
-        {
-            "query": var_x,
-            "transform": {"categories": [
-                {
-                    "missing": false,  --> default: False
-                    "hide": true,      --> default: True
-                    "id": 1,
-                    "name": "not asked"
-                },
-                {
-                    "missing": false,
-                    "hide": true,
-                    "id": 4,
-                    "name": "skipped"
-                }
-            ]}
-        }
-        """
-        # build template payload
-        parsed_template = []
-        for q in template:
-            # sometimes q is not a dict but simply a string, convert it to a dict
-            if isinstance(q, str):
-                q = {"query": q}
-            as_json = {}
-            parsed_q = process_expr(parse_expr(q['query']), self.resource)
-            # wrap the query in a list of one dict element
-            as_json['query'] = [parsed_q]
-            if 'transform' in q.keys():
-                as_json['transform'] = q['transform']
-            parsed_template.append(as_json)
-        payload = dict(element='shoji:entity',
-                       body=dict(name=name,
-                                 is_public=is_public,
-                                 template=parsed_template))
-        new_multi = self.resource.multitables.create(payload)
-        return self.multitables[new_multi.body['name']]
-
-    def import_multitable(self, name, multi):
-        """
-        Copies a multitable from another Dataset into this one:
-        As described at http://docs.crunch.io/#post176
-        :name: Name of the new multitable
-        :multi: Multitable instance to clone into this Dataset
-        """
-        payload = dict(element='shoji:entity',
-                       body=dict(name=name,
-                                 multitable=multi.resource.self))
-        self.resource.multitables.create(payload)
-        return self.multitables[name]
-
->>>>>>> dddb58be
     def create_single_response(self, categories, name, alias, description='',
                                missing=True, notes=''):
         """
@@ -1832,216 +1618,10 @@
     def unhide(self):
         self.resource.edit(discarded=False)
 
-<<<<<<< HEAD
-=======
     def integrate(self):
         if self.derived:
             self.resource.edit(derived=False)
-
-    def combine(self, alias=None, map=None, names=None, default='missing',
-                name=None, description=None):
-        # DEPRECATED - USE Dataset.combine*
-        """
-        Implements SPSS-like recode functionality for Crunch variables.
-
-        This method combines Crunch's `combine_categories` and
-        `combine_responses` in a single method when applied to a variable
-        that is deemed as ~categorical~ by the user.
-        """
-        if alias is None:
-            raise TypeError('Missing alias for the recoded variable')
-        if map is None:
-            raise TypeError('Missing recode map')
-        if not isinstance(map, dict) or not map:
-            raise ValueError('Invalid recode map')
-        if default not in ('missing', 'copy'):
-            raise ValueError(
-                'The "default" argument must be either "missing" or "copy"'
-            )
-
-        if 'body' not in self.resource:
-            self.resource.refresh()
-
-        if self.resource.body.type not in ('categorical', 'categorical_array',
-                                           _MR_TYPE):
-            raise TypeError(
-                'Only categorical, categorical_array and multiple_response '
-                'variables are supported'
-            )
-
-        if name is None:
-            name = self.resource.body.name + ' (recoded)'
-
-        if description is None:
-            description = self.resource.body.description
-
-        if self.resource.body.type in ('categorical', 'categorical_array'):
-            # On this case perform a `combine_categories` operation
-
-            if names is None:
-                raise TypeError('Missing category names')
-
-            processed_categories = list()
-            category_defs = list()
-            category_defs_by_id = dict()
-            default_name = 'Missing'
-            existing_categories_by_id = dict()
-            existing_categories_by_name = dict()
-            for existing_category in self.resource.body.get('categories', []):
-                _id = existing_category['id']
-                _name = existing_category['name']
-                existing_categories_by_id[_id] = existing_category
-                existing_categories_by_id[_name] = existing_category
-
-            # 1. Basic category definitions.
-            for _id, value in map.items():
-                if isinstance(_id, int):
-                    if not isinstance(value, (list, tuple, int,
-                                              six.string_types, range)):
-                        raise ValueError('Invalid mapped value')
-                    if isinstance(value, (int, six.string_types)):
-                        value = [value]
-
-                    processed_value = []
-                    for element in value:
-                        if isinstance(element, six.string_types):
-                            try:
-                                element = existing_categories_by_name[element]
-                            except KeyError:
-                                raise ValueError(
-                                    'Invalid category name %s' % element
-                                )
-                            assert isinstance(element, int)
-                        if isinstance(element, int):
-                            if element not in existing_categories_by_id:
-                                raise ValueError(
-                                    'Invalid numeric code %s' % element
-                                )
-                        else:
-                            raise ValueError(
-                                'Invalid mapped value %s' % element
-                            )
-                        processed_value.append(element)
-
-                    category = {
-                        'id': _id,
-                        'name': str(_id),
-                        'missing': False,
-                        'combined_ids': processed_value
-                    }
-                    category_defs.append(category)
-                    category_defs_by_id[_id] = category
-                    processed_categories.extend(list(value))
-            category_defs = sorted(category_defs, key=lambda c: c['id'])
-
-            # 2. Add category names (if defined).
-            if type(names) in (list, tuple):
-                for i, category_name in enumerate(names):
-                    if i < len(category_defs):
-                        category_defs[i]['name'] = category_name
-                    elif i == len(category_defs):
-                        default_name = category_name
-            elif isinstance(names, dict):
-                for _id, category_name in names.items():
-                    if _id in category_defs_by_id:
-                        category_defs_by_id[_id]['name'] = category_name
-
-            # 3. Add the "missing" stuff.
-            missing_category = {
-                'id': max(category_defs_by_id.keys()) + 1,
-                'name': default_name,
-                'missing': True,
-                'combined_ids': []
-            }
-            for existing_category in self.resource.body.get('categories', []):
-                _id = existing_category['id']
-                if _id not in processed_categories:
-                    if default == 'missing':
-                        missing_category['combined_ids'].append(_id)
-                    elif default == 'copy':
-                        category = {
-                            'id': _id,
-                            'name': existing_category['name'],
-                            'missing': existing_category['missing'],
-                            'combined_ids': [_id]
-                        }
-                        category_defs.append(category)
-                        category_defs_by_id[_id] = category
-                    processed_categories.append(_id)
-
-            if default == 'missing':
-                category_defs.append(missing_category)
-
-            # 4. Create the recoded variable.
-            payload = _VARIABLE_PAYLOAD_TMPL.copy()
-            payload['body']['name'] = name
-            payload['body']['alias'] = alias
-            payload['body']['description'] = description
-            payload['body']['expr']['function'] = 'combine_categories'
-            payload['body']['expr']['args'] = [
-                {
-                    'variable': self.resource['self']
-                },
-                {
-                    'value': category_defs
-                }
-            ]
-        else:  # multiple_response
-            # Perform a `combine_responses` derivation
-            subreferences = self.resource.body.get('subreferences', [])
-            subvariables = self.resource.body.get('subvariables', [])
-            assert len(subreferences) == len(subvariables)
-
-            # 1. Gather the URLs of the subvariables.
-            subvar_urls = {
-                subvar['alias']: subvariables[i]
-                for i, subvar in enumerate(subreferences)
-            }
-
-            # 2. Generate the list of response definitions for the recoded
-            #    variable.
-            response_defs = list()
-            for new_subvar_name in sorted(map):
-                value = map[new_subvar_name]
-                if not isinstance(value, (list, tuple, six.string_types)):
-                    raise ValueError
-                if isinstance(value, six.string_types):
-                    value = [value]
-                try:
-                    response = {
-                        'name': new_subvar_name,
-                        'combined_ids': [
-                            subvar_urls[_alias] for _alias in value
-                        ]
-                    }
-                    response_defs.append(response)
-                except KeyError:
-                    raise ValueError(
-                        'Invalid subvariable alias(es) in %s' % value
-                    )
-
-            # 3. Create the recoded variable.
-            payload = _VARIABLE_PAYLOAD_TMPL.copy()
-            payload['body']['name'] = name
-            payload['body']['alias'] = alias
-            payload['body']['description'] = description
-            payload['body']['expr']['function'] = 'combine_responses'
-            payload['body']['expr']['args'] = [
-                {
-                    'variable': self.resource['self']
-                },
-                {
-                    'value': response_defs
-                }
-            ]
-
-        new_var = self.resource.variables.create(payload)
-        # needed to update the variables collection
-        self.dataset._reload_variables()
-        # return an instance of Variable
-        return self.dataset[new_var['body']['alias']]
-
->>>>>>> dddb58be
+            
     def edit_categorical(self, categories, rules):
         # validate rules and categories are same size
         _validate_category_rules(categories, rules)
