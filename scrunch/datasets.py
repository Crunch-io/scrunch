--- conflicted
+++ resolved
@@ -169,67 +169,8 @@
         )
 
 
-<<<<<<< HEAD
-def download_file(url, filename):
-    if url.startswith('file://'):
-        # Result is in local filesystem (for local development mostly)
-        import shutil
-        shutil.copyfile(url.split('file://', 1)[1], filename)
-    else:
-        r = requests.get(url, stream=True)
-        with open(filename, 'wb') as f:
-            for chunk in r.iter_content(chunk_size=1024):
-                if chunk:   # filter out keep-alive new chunks
-                    f.write(chunk)
-    return filename
-
-
-class OrderUpdateError(Exception):
-    pass
-
-
 class InvalidPathError(ValueError):
     pass
-=======
-class AbstractContainer(object):
-    __metaclass__ = abc.ABCMeta
-
-    indent_size = 4
-
-    def __getitem__(self, item):
-        if not isinstance(item, (int, six.string_types)):
-            raise TypeError('arg 1 must be either int or str')
-        if isinstance(item, int):
-            key, obj = list(self.elements.items())[item]
-        else:
-            key = item
-            obj = self.elements[item]
-        if isinstance(obj, six.string_types):  # it's a variable ID
-            # Swap the variable ID for a Variable object.
-            var = Variable(resource=self.order.vars[obj].entity)
-            obj = self.elements[key] = var
-        return obj
-
-    def __contains__(self, item):
-        return item in self.elements
-
-
-class Hierarchy(AbstractContainer):
-    def __init__(self, group):
-        self.group = group
-        self.elements = group.elements
-        self.order = group.order
-
-    def __str__(self):
-        def _get_elements(group):
-            elements = []
-            for name, obj in list(group.elements.items()):
-                if isinstance(obj, Group):
-                    elements.append({name: _get_elements(obj)})
-                else:
-                    elements.append(name)
-            return elements
->>>>>>> e2dc4d86
 
 
 class Path(object):
