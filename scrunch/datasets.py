import abc
import collections
import json
import os

import pycrunch
import requests
import re
import six

from pycrunch.exporting import export_dataset
from pycrunch.importing import Importer
from pycrunch.shoji import Entity, wait_progress
from scrunch.expressions import parse_expr, process_expr
from scrunch.variables import validate_variable_url

import pandas as pd

if six.PY2:  # pragma: no cover
    import ConfigParser as configparser
    from urlparse import urlsplit, urljoin
else:
    import configparser
    from urllib.parse import urlsplit, urljoin

<<<<<<< HEAD
=======
import pandas as pd

import pycrunch
from pycrunch.importing import Importer
from pycrunch.shoji import wait_progress
from pycrunch.exporting import export_dataset

from scrunch.expressions import parse_expr, process_expr
from scrunch.variables import validate_variable_url

>>>>>>> 031d160c

_VARIABLE_PAYLOAD_TMPL = {
    'element': 'shoji:entity',
    'body': {
        'name': 'name',
        'description': 'description',
        'alias': 'alias'
    }
}

_MR_TYPE = 'multiple_response'


def is_relative_url(url):
    return url.startswith(('.', '/'))


def abs_url(expr, base_url):
    """
    Converts an expression that may contain relative references to variable
     URLs into absolute URLs.

    This is necessary when using the derivation expression from a variable
    entity endpoint and sending it back to the variable catalog endpoint.
    """
    if isinstance(expr, dict):
        for k in expr:
            if k == 'variable':
                if is_relative_url(expr[k]):
                    expr[k] = urljoin(base_url, expr[k])
            elif isinstance(expr[k], dict):
                expr[k] = abs_url(expr[k], base_url)
            elif isinstance(expr[k], list):
                expr[k] = [abs_url(xpr, base_url) for xpr in expr[k]]
    elif isinstance(expr, list):
        expr = [abs_url(xpr, base_url) for xpr in expr]
    return expr


def subvar_alias(parent_alias, response_id):
    return '%s_%d' % (parent_alias, response_id)


def responses_from_map(variable, response_map, cat_names, alias, parent_alias):
    subvars = variable.resource.subvariables.by('alias')
    try:
        responses = [{
                         'name': cat_names.get(response_id, "Response %s"  % response_id),
                         'alias': subvar_alias(alias, response_id),
                         'combined_ids': [subvars[subvar_alias(parent_alias,
                             sv_alias)].entity_url for sv_alias in
                                          combined_ids]
                     } for response_id, combined_ids in sorted(six.iteritems(response_map))]
    except KeyError:
        # This means we tried to combine a subvariable with ~id~ that does not
        # exist in the subvariables. Treat as bad input.
        raise ValueError("Unknown subvariables for variable %s" % parent_alias)
    return responses


def combinations_from_map(map, categories, missing):
    missing = missing if isinstance(missing, list) else [missing]
    combinations = [{
        'id': cat_id,
        'name': categories.get(cat_id, "Category %s" % cat_id),
        'missing': cat_id in missing,
        'combined_ids': combined_ids if isinstance(combined_ids, (list, tuple)) else [combined_ids]
    } for cat_id, combined_ids in sorted(six.iteritems(map))]
    return combinations


def combine_responses_expr(variable_url, responses):
    return {
        'function': 'combine_responses',
        'args': [{
            'variable': variable_url
        }, {
            'value': responses
        }]
    }


def combine_categories_expr(variable_url, combinations):
    return {
        'function': 'combine_categories',
        'args': [{
            'variable': variable_url
        }, {
            'value': combinations
        }]
    }


def _get_site():
    """
    Utilitarian function that reads credentials from
    file or from ENV variables
    """
    # try to get credentials from enviroment
    username = os.environ.get('CRUNCH_USERNAME')
    password = os.environ.get('CRUNCH_PASSWORD')
    site = os.environ.get('CRUNCH_URL')
    if username and password and site:
        print("Found Crunch credentials on Environment")
        return pycrunch.connect(username, password, site)
    elif username and password:
        print("Found Crunch credentials on Environment")
        return pycrunch.connect(username, password)
    # try reading from .ini file
    config = configparser.ConfigParser()
    config.read('crunch.ini')
    try:
        username = config.get('DEFAULT', 'CRUNCH_USERNAME')
        password = config.get('DEFAULT', 'CRUNCH_PASSWORD')
    except:
        username = password = None
    try:
        site = config.get('DEFAULT', 'CRUNCH_URL')
    except:
        site = None
    # now try to login with obtained creds
    if username and password and site:
        print("Found Crunch credentials on crunch.ini")
        return pycrunch.connect(username, password, site)
    elif username and password:
        print("Found Crunch credentials on crunch.ini")
        return pycrunch.connect(username, password)
    else:
        raise AttributeError('No crunch.ini file found and no '
                             'environment variables found')

def get_dataset(dataset, site=None, editor=False):
    """
    Retrieve a reference to a given dataset (either by name, or ID) if
    it exists. This method uses the library singleton session if the
    optional "site" parameter is not provided.

    Also able to change editor while getting the dataset with the optional .

    Returns a Dataset Entity record if the dataset exists.
    Raises a KeyError if no such dataset exists.
    """
    if site is None:
        if pycrunch.session is None:
            site = _get_site()
            if not site:
                raise AttributeError(
                    "Authenticate first with scrunch.connect() or"
                    "providing environment variables")
        else:
            site = pycrunch.session
    try:
        shoji_ds = site.datasets.by('name')[dataset].entity
    except KeyError:
        shoji_ds = site.datasets.by('id')[dataset].entity

    ds = Dataset(shoji_ds)

    if editor is True:
        ds.change_editor(site.user_url.body.email)

    return ds


def change_project(project, site=None):
    """
    :param project: name or ID of the project
    :param site: scrunch session, defaults to global session
    :return: the project session
    """
    if site is None:
        if pycrunch.session is None:
            raise AttributeError("Authenticate first with scrunch.connect()")
        site = pycrunch.session
    try:
        ret = site.projects.by('name')[project].entity
    except KeyError:
        ret = site.projects.by('id')[project].entity
    pycrunch.session = ret


def create_dataset(name, variables, site=None):
    if site is None:
        if pycrunch.session is None:
            raise AttributeError("Authenticate first with scrunch.connect()")
        site = pycrunch.session

    shoji_ds = site.datasets.create({
        'element': 'shoji:entity',
        'body': {
            'name': name,
            'table': {
                'element': 'crunch:table',
                'metadata': variables
            }
        }
    }).refresh()
    return Dataset(shoji_ds)


def var_name_to_url(ds, alias):
    """
    :param ds: The dataset we are gonna inspect
    :param alias: the alias of the variable name we want to check
    :return: the id of the given varname or None
    """
    try:
        return ds.variables.by('alias')[alias].entity_url
    except KeyError:
        raise KeyError(
            'Variable %s does not exist in Dataset %s' % (alias,
                                                          ds['body']['name']))


def var_id_to_url(ds, id):
    """
    :param ds: The dataset to look for the id of variable
    :param id: The id string of a variable
    :return: the url of the given variable as crunch url
    """
    try:
        return ds.variables.by('id')[id].entity.self
    except KeyError:
        raise KeyError(
            'Variable %s does not exist in Dataset %s' % (id,
                                                          ds['body']['name']))


def variable_to_url(ds, variable):
    """Receive a valid variable reference and return the variable url.

    :param ds: The crunch dataset
    :param variable: A valid variable reference in the form of a shoji Entity
                     of the variable or a string containing the variable url
                     or alias.
    :return: The variable url
    """
    assert isinstance(variable, (six.string_types, Variable))

    if isinstance(variable, Variable):
        return variable.resource.self

    elif validate_variable_url(variable):
        return variable
    else:
        try:
            return var_name_to_url(ds, variable)
        except KeyError:
            return var_id_to_url(ds, variable)


def aliases_to_urls(ds, variable_url, response_map):
    """
    Maps subvariable aliases to urls
    :param ds: a dataset object
    :param variable_url: url of the variable we want to inspect
    :param response_map: mapping of new subvariables
    :return:
    """
    suvars = ds.variables.index(variable_url).entity.subvariables.by('alias')
    mapped_urls = {}
    for key, values in response_map.items():
        try:
            mapped_urls[key] = [suvars[x].entity_url for x in values]
        except KeyError:
            raise KeyError(
                'Unexistent variables %s in Dataset %s' % (
                    values, ds['body']['alias']))
    return mapped_urls


def validate_category_rules(categories, rules):
    if not ((len(categories) - 1) <= len(rules) <= len(categories)):
        raise ValueError(
            'Amount of rules should match categories (or categories -1)'
        )


def validate_category_map(map):
    """
    :param map: categories keyed by new category id mapped to existing ones
    :return: a list of dictionary objects that the Crunch API expects
    """
    REQUIRED_VALUES = {'name', 'id', 'missing', 'combined_ids'}
    raise PendingDeprecationWarning("Does not use the new input format")
    for value in map.values():
        keys = set(list(value.keys()))
        assert keys & REQUIRED_VALUES, (
            'category_map has one or more missing keys of ' % REQUIRED_VALUES)
    rebuilt = list()
    for key, value in map.items():
        category = dict()
        category.update(value)
        # unfold expressions like range(1,5) to a list of ids
        category['combined_ids'] = list(category['combined_ids'])
        category['id'] = key
        rebuilt.append(category)
    return rebuilt


def validate_response_map(map):
    """
    :param map: responses keyed by new alias mapped to existing aliases
    :return: a list of dictionaries describing the new responses to create for
             the variable
    """
    rebuilt = list()
    for key, value in map.items():
        response = dict()
        response['name'] = key
        response['combined_ids'] = value
        rebuilt.append(response)
    return rebuilt


def download_file(url, filename):
    if url.startswith('file://'):
        # Result is in local filesystem (for local development mostly)
        import shutil
        shutil.copyfile(url.split('file://', 1)[1], filename)
    else:
        r = requests.get(url, stream=True)
        with open(filename, 'wb') as f:
            for chunk in r.iter_content(chunk_size=1024):
                if chunk:   # filter out keep-alive new chunks
                    f.write(chunk)
    return filename


class OrderUpdateError(Exception):
    pass


class AbstractContainer(object):
    __metaclass__ = abc.ABCMeta

    indent_size = 4

    def __getitem__(self, item):
        if not isinstance(item, (int, six.string_types)):
            raise TypeError('arg 1 must be either int or str')
        if isinstance(item, int):
            key, obj = list(self.elements.items())[item]
        else:
            key = item
            obj = self.elements[item]
        if isinstance(obj, six.string_types):  # it's a variable ID
            # Swap the variable ID for a Variable object.
            var = Variable(resource=self.order.vars[obj].entity)
            obj = self.elements[key] = var
        return obj

    def __contains__(self, item):
        return item in self.elements


class Hierarchy(AbstractContainer):
    def __init__(self, group):
        self.group = group
        self.elements = group.elements
        self.order = group.order

    def __str__(self):
        def _get_elements(group):
            elements = []
            for name, obj in list(group.elements.items()):
                if isinstance(obj, Group):
                    elements.append({name: _get_elements(obj)})
                else:
                    elements.append(name)
            return elements

        str_elements = _get_elements(self.group)
        return json.dumps(str_elements, indent=self.indent_size)

    def __repr__(self):
        return self.__str__()


class VariableList(AbstractContainer):
    def __init__(self, group):
        self.group = group
        self.order = group.order

    @property
    def elements(self):
        class ElementsWrapper(collections.OrderedDict):
            def __init__(self, container, *args, **kwargs):
                self.order = container.order
                super(ElementsWrapper, self).__init__(*args, **kwargs)

            def __setitem__(self, key, value, *args):
                super(ElementsWrapper, self).__setitem__(key, value, *args)
                if isinstance(value, Variable):
                    group = self.order.find(key)
                    if group and group.elements[key] != value:
                        group.elements[key] = value

        flattened_elements = ElementsWrapper(self)

        def _get_elements(group):
            for name, obj in list(group.elements.items()):
                if isinstance(obj, Group):
                    _get_elements(obj)
                else:
                    flattened_elements[name] = obj

        _get_elements(self.group)

        return flattened_elements

    def __str__(self):
        return json.dumps(list(self.elements.keys()), indent=self.indent_size)

    def __repr__(self):
        return self.__str__()


class Group(AbstractContainer):

    def __init__(self, obj, order, parent=None):
        self.name = list(obj.keys())[0]
        self.order = order
        self.parent = parent
        self.elements = collections.OrderedDict()

        # Load all the elements.
        for element in obj[self.name]:
            if isinstance(element, six.string_types):
                _id = element.split('/')[-2]
                var = self.order.vars.get(_id)
                if var:
                    self.elements[var['alias']] = _id
            elif isinstance(element, Variable):
                self.elements[element.alias] = element
            else:
                subgroup = Group(element, order=self.order, parent=self)
                self.elements[subgroup.name] = subgroup

        self.hierarchy = Hierarchy(self)
        self.variables = VariableList(self)

    def __str__(self):
        str_elements = []
        for alias, obj in self.elements.items():
            if isinstance(obj, six.string_types) or isinstance(obj, Variable):
                str_elements.append(alias)
            else:
                str_elements.append('Group(%s)' % obj.name)
        return json.dumps(str_elements, indent=self.indent_size)

    def __repr__(self):
        return self.__str__()

    @staticmethod
    def _validate_elements_arg(elements):
        if isinstance(elements, six.string_types):
            elements = [elements]
        if not isinstance(elements, collections.Iterable):
            raise ValueError(
                'Invalid list of elements to be inserted into the Group.'
            )
        if not all(isinstance(e, six.string_types) for e in elements):
            raise ValueError(
                'Only string references to aliases/group names are allowed.'
            )
        return elements

    def _validate_reference_arg(self, reference):
        if not isinstance(reference, six.string_types):
            raise TypeError('Invalid reference. It must be a string.')
        if reference not in self.elements:
            raise ValueError(
                'Invalid reference. It is not part of the current Group.'
            )
        return reference

    def find(self, name):

        def _find(group):
            for _name, obj in group.elements.items():
                if isinstance(obj, Group):
                    result = _find(obj)
                    if result:
                        return result
                elif _name == name:
                    return group

        return _find(self)

    def find_group(self, name):

        def _find(group):
            if group.name == name:
                return group
            for _name, obj in group.elements.items():
                if isinstance(obj, Group):
                    result = _find(obj)
                    if result:
                        return result

        return _find(self)

    def move(self, elements, position=-1):  # noqa: C901
        elements = self._validate_elements_arg(elements)

        if not isinstance(position, int):
            raise ValueError('Invalid position. It must be an integer.')
        if position < -1 or position > len(self.elements):
            raise ValueError('Invalid position %d' % position)
        if position == -1:
            position = len(self.elements)

        elements_to_move = collections.OrderedDict()
        for element_name in elements:
            if element_name in self.elements:
                elements_to_move[element_name] = \
                    (self.elements[element_name], '__move__')
            else:
                current_group = self.order.find(element_name)
                if current_group:
                    # A variable.
                    elements_to_move[element_name] = \
                        (current_group, '__migrate_var__')
                else:
                    # Not a variable. A group, maybe?
                    group_to_move = self.order.find_group(element_name)
                    if group_to_move:
                        elements_to_move[element_name] = \
                            (group_to_move, '__migrate_group__')
                    else:
                        raise ValueError(
                            'Invalid alias/group name \'%s\'' % element_name
                        )

        # Make all necessary changes to the order structure.
        _elements = collections.OrderedDict()
        _non_targeted = list()

        for name in list(self.elements.keys()):
            if name in elements_to_move:
                continue
            _non_targeted.append((name, self.elements[name]))
        _non_targeted = list(reversed(_non_targeted))  # FIFO for .pop()

        total = len(_non_targeted) + len(elements_to_move)
        i = 0
        while i <= total:
            if i == position:
                for element_name in elements_to_move.keys():
                    obj, operation = elements_to_move[element_name]

                    if operation == '__move__':
                        _elements[element_name] = obj
                    elif operation == '__migrate_var__':
                        current_group = obj
                        element = current_group.elements[element_name]
                        del current_group.elements[element_name]
                        _elements[element_name] = element
                    elif operation == '__migrate_group__':
                        group_to_move = obj
                        orig_parent = group_to_move.parent
                        group_to_move.parent = self
                        del orig_parent.elements[element_name]
                        _elements[element_name] = group_to_move
            elif len(_non_targeted):
                element_name, obj = _non_targeted.pop()
                _elements[element_name] = obj

            i += 1

        self.elements = _elements

        # Update!
        self.order.update()

    def move_before(self, reference, elements):
        reference = self._validate_reference_arg(reference)
        elements = self._validate_elements_arg(elements)

        position = 0
        i = 0
        for name in self.elements.keys():
            if name in elements:
                continue
            if reference == name:
                position = i
                break
            i += 1

        self.move(elements, position=position)

    def move_after(self, reference, elements):
        reference = self._validate_reference_arg(reference)
        elements = self._validate_elements_arg(elements)

        position = 0
        i = 0
        for name in self.elements.keys():
            if name in elements:
                continue
            if reference == name:
                position = i + 1
                break
            i += 1

        self.move(elements, position=position)

    def move_up(self, element):
        element = self._validate_reference_arg(element)

        position = 0
        for i, name in enumerate(self.elements.keys()):
            if name == element:
                position = i - 1
                break

        if position == -1:
            # Nothing to do.
            return

        self.move(element, position=position)

    def move_down(self, element):
        element = self._validate_reference_arg(element)

        position = 0
        for i, name in enumerate(self.elements.keys()):
            if name == element:
                position = i + 1
                break

        if position == len(self.elements):
            # Nothing to do.
            return

        self.move(element, position=position)

    def move_top(self, element):
        self.move(element, position=0)

    def move_bottom(self, element):
        self.move(element, position=-1)

    def set(self, elements):
        existing_elements = [name for name in self.elements.keys()]
        if len(elements) != len(existing_elements) or \
                not all(e in existing_elements for e in elements):
            raise ValueError('Invalid list of element references.')

        if elements == existing_elements:
            # Nothing to do.
            return

        _elements = collections.OrderedDict()
        for element in elements:
            _elements[element] = self.elements[element]
        self.elements = _elements

        self.order.update()

    def create(self, name, elements=None):
        if name in self.elements:
            raise ValueError(
                'A variable/sub-group named \'%s\' already exists.' % name
            )
        if elements is None:
            elements = []
        else:
            elements = self._validate_elements_arg(elements)

        # Locate all elements to move. All of them have to exist.
        elements_to_move = collections.OrderedDict()
        for element_name in elements:
            current_group = self.order.find(element_name)
            if current_group and element_name in current_group.elements:
                elements_to_move[element_name] = (current_group,)
            else:
                group_to_move = self.order.find_group(element_name)
                if group_to_move:
                    elements_to_move[element_name] = group_to_move
                else:
                    raise ValueError(
                        'Invalid alias/group name \'%s\'' % element_name
                    )

        # Make the modifications to the order structure.
        new_group = Group({name: []}, order=self.order, parent=self)
        for element_name, obj in elements_to_move.items():
            if isinstance(obj, tuple):
                current_group = obj[0]
                new_group.elements[element_name] = \
                    current_group.elements[element_name]
                del current_group.elements[element_name]
            else:
                group_to_move = obj
                orig_parent = group_to_move.parent
                group_to_move.parent = new_group
                new_group.elements[element_name] = group_to_move
                del orig_parent.elements[element_name]
        self.elements[name] = new_group

        # Update!
        self.order.update()

    def rename(self, name):
        if self.name == '__root__' and self.parent is None:
            raise NotImplementedError(
                'Renaming the root Group is not allowed.'
            )
        if name == self.name:
            # Nothing to do.
            return

        if name in self.parent.elements:
            raise ValueError(
                'Parent Group \'%s\' already contains an element named \'%s\'.'
                % (self.parent.name, name)
            )

        # Rename!
        _elements = collections.OrderedDict()
        for current_name, obj in self.parent.elements.items():
            if current_name == self.name:
                _elements[name] = obj
            else:
                _elements[current_name] = obj
        self.name = name
        self.parent.elements = _elements

        # Update!
        self.order.update()

    def remove(self, elements):
        if self.name == '__root__' and self.parent is None:
            raise NotImplementedError(
                'Removing elements from the root Group is not allowed.'
            )
        if isinstance(elements, six.string_types):
            elements = [elements]
        if not isinstance(elements, collections.Iterable):
            raise ValueError(
                'Invalid list of elements to remove from Group.'
            )
        if not all(isinstance(e, six.string_types) for e in elements):
            raise ValueError(
                'Only string references to aliases/group names are allowed.'
            )

        # Locate all elements to remove. All of them have to be found.
        elements_to_remove = collections.OrderedDict()
        for element_name in elements:
            if element_name not in self.elements:
                raise ValueError(
                    'A variable/sub-group named \'%s\' does not exist '
                    'within the Group.' % element_name
                )
            elements_to_remove[element_name] = self.elements[element_name]

        # Make the modifications to the order structure.
        for element_name, obj in elements_to_remove.items():
            if isinstance(obj, Group):
                obj.parent = self.order.graph
            self.order.graph.elements[element_name] = obj
            del self.elements[element_name]

        # Update!
        self.order.update()

    def delete(self):
        if self.name == '__root__' and self.parent is None:
            raise NotImplementedError(
                'Deleting the root Group is not allowed.')

        # Before deleting the Group, move all its elements to the root.
        elements = self.elements.copy()
        for element_name, obj in elements.items():
            if isinstance(obj, Group):
                obj.parent = self.order.graph
            self.order.graph.elements[element_name] = obj
            del self.elements[element_name]

        # Delete from parent.
        del self.parent.elements[self.name]

        # Update!
        self.order.update()


class Order(object):

    def __init__(self, ds):
        self.ds = ds
        self._hier = None
        self._vars = None
        self._graph = None

    def _load_hier(self):
        self._hier = self.ds.resource.session.get(
            self.ds.resource.variables.orders.hier
        ).payload
        return self._hier

    def _load_vars(self):
        self._vars = self.ds.resource.variables.by('id')
        return self._vars

    def _load_graph(self):
        self._graph = Group({'__root__': self.hier.graph}, order=self)
        return self._graph

    @property
    def hier(self):
        if self._hier is None:
            self._load_hier()
        return self._hier

    @property
    def vars(self):
        if self._vars is None:
            self._load_vars()
        return self._vars

    @property
    def graph(self):
        if self._graph is None:
            self._load_graph()
        return self._graph

    def _build_graph_structure(self):

        def _get(group):
            _elements = []
            for obj in group.elements.values():
                if isinstance(obj, Group):
                    _elements.append({
                        obj.name: _get(obj)
                    })
                else:
                    if isinstance(obj, Variable):
                        _id = obj.id
                    else:
                        _id = obj
                    _elements.append('../%s/' % _id)
            return _elements

        return _get(self.graph)

    def update(self):
        updated_order = {
            'element': 'shoji:order',
            'graph': self._build_graph_structure()
        }
        try:
            self.hier.put(updated_order)
        except (pycrunch.ClientError, pycrunch.ServerError) as e:
            # Our update to the Hierarchical Order failed. Better reload.
            self._hier = self._vars = self._graph = None
            self._load_graph()
            raise OrderUpdateError(str(e))

    # Proxy methods for the __root__ Group

    @property
    def hierarchy(self):
        return self.graph.hierarchy

    @property
    def variables(self):
        return self.graph.variables

    def __str__(self):
        return str(self.graph)

    def __repr__(self):
        return self.__str__()

    def __getitem__(self, item):
        return self.graph[item]

    def __contains__(self, item):
        return item in self.graph

    def find(self, *args, **kwargs):
        return self.graph.find(*args, **kwargs)

    def find_group(self, *args, **kwargs):
        return self.graph.find_group(*args, **kwargs)

    def move(self, *args, **kwargs):
        self.graph.move(*args, **kwargs)

    def move_before(self, *args, **kwargs):
        self.graph.move_before(*args, **kwargs)

    def move_after(self, *args, **kwargs):
        self.graph.move_after(*args, **kwargs)

    def move_up(self, *args, **kwargs):
        self.graph.move_up(*args, **kwargs)

    def move_down(self, *args, **kwargs):
        self.graph.move_down(*args, **kwargs)

    def move_top(self, *args, **kwargs):
        self.graph.move_top(*args, **kwargs)

    def move_bottom(self, *args, **kwargs):
        self.graph.move_bottom(*args, **kwargs)

    def set(self, *args, **kwargs):
        self.graph.set(*args, **kwargs)

    def create(self, *args, **kwargs):
        self.graph.create(*args, **kwargs)

    def rename(self, *args, **kwargs):
        self.graph.rename(*args, **kwargs)

    def remove(self, *args, **kwargs):
        self.graph.remove(*args, **kwargs)

    def delete(self, *args, **kwargs):
        self.graph.delete(*args, **kwargs)


def case_expr(rules, name, alias):
    """
    Given a set of rules, return a `case` function expression to create a
     variable.
    """
    expression = {
        'references': {
            'name': name,
            'alias': alias,
        },
        'function': 'case',
        'args': [{
            'column': [1, 2],
            'type': {
                'value': {
                    'class': 'categorical',
                    'categories': [
                        {'id': 1, 'name': 'Selected', 'missing': False, 'numeric_value': None, 'selected': True},
                        {'id': 2, 'name': 'Not selected', 'missing': False, 'numeric_value': None, 'selected': False},
                    ]
                }
            }
        }]
    }
    expression['args'].append(rules)
    return expression


class Dataset(object):
    """
    A pycrunch.shoji.Entity wrapper that provides dataset-specific methods.
    """

    ENTITY_ATTRIBUTES = {'id', 'name', 'notes', 'descrpition', 'is_published',
                         'archived', 'end_date', 'start_date', 'creation_time',
                         'modification_time'}

    def __init__(self, resource):
        """
        :param resource: Points to a pycrunch Shoji Entity for a dataset.
        """
        self.resource = resource
        self.session = self.resource.session
        self.order = Order(self)

    def __getattr__(self, item):
        if item in self.ENTITY_ATTRIBUTES:
            return self.resource.body[item]  # Has to exist

        # Check if the attribute corresponds to a variable alias
        variable = self.resource.variables.by('alias').get(item)

        if variable is None:
            # Variable doesn't exists, must raise an AttributeError
            raise AttributeError('Dataset has no attribute %s' % item)

        # Variable exists!, return the variable entity
        return variable.entity

    def __getitem__(self, item):
        # Check if the attribute corresponds to a variable alias
        variable = self.resource.variables.by('alias').get(item)
        if variable is None:
            # Variable doesn't exists, must raise an ValueError
            raise ValueError('Dataset has no variable %s' % item)

        # Variable exists!, return the variable entity
        return Variable(variable.entity)

    def web_url(self, host):
        WEB_URL = 'https://app.crunch.io/dataset/%s/browse/'
        return urljoin(host, WEB_URL % self.id)

    def rename(self, new_name):
        self.resource.edit(name=new_name)

    def stream_rows(self, columns):
        """
        Receives a dict with columns of values to add and streams them
         into the dataset. Client must call .push_rows(n) later.

        Returns the total of rows streamed
        """
        importer = Importer()
        count = len(columns.values()[0])
        for x in range(count):
            importer.stream_rows(self.resource, {a: columns[a][x]
                                                 for a in columns})
        return count

    def push_rows(self, count):
        """
        Batches in the rows that have been currently streamed.
        """
        self.resource.batches.create({
            'element': 'shoji:entity',
            'body': {
                'stream': count,
                'type': 'ldjson'
            }
        })

    def exclude(self, expr=None):
        """
        Given a dataset object, apply an exclusion filter to it (defined as an
        expression string).

        If the `expr` parameter is None, an empty expression object is sent
        as part of the PATCH request, which effectively removes the exclusion
        filter (if any).
        """
        if isinstance(expr, six.string_types):
            expr_obj = parse_expr(expr)
            expr_obj = process_expr(expr_obj, self.resource)  # we need URLs
        elif expr is None:
            expr_obj = {}
        else:
            expr_obj = expr
        return self.resource.session.patch(
            self.resource.fragments.exclusion,
            data=json.dumps(dict(expression=expr_obj))
        )

    def create_single_response(self, categories,
                           name, alias, description='', missing=True):
        """
        Creates a categorical variable deriving from other variables.
        Uses Crunch's `case` function.
        """
        cases = []
        for cat in categories:
            cases.append(cat.pop('case'))

        if not hasattr(self.resource, 'variables'):
            self.resource.refresh()

        args = [{
            'column': [c['id'] for c in categories],
            'type': {
                'value': {
                    'class': 'categorical',
                    'categories': categories}}}]

        for cat in args[0]['type']['value']['categories']:
            cat.setdefault('missing', False)

        if missing:
            args[0]['column'].append(-1)
            args[0]['type']['value']['categories'].append(dict(
                id=-1,
                name='No Data',
                numeric_value=None,
                missing=True))

        more_args = []
        for case in cases:
            more_args.append(parse_expr(case))

        more_args = process_expr(more_args, self.resource)

        expr = dict(function='case', args=args + more_args)

        payload = dict(element='shoji:entity',
                       body=dict(alias=alias,
                                 name=name,
                                 expr=expr,
                                 description=description))

        return Variable(self.resource.variables.create(payload).refresh())

<<<<<<< HEAD
    def create_multiple_response(self, responses, rules, name, alias,
                                 description=''):
=======
    def create_multiple_response(self, responses, name, alias, description=''):
>>>>>>> 031d160c
        """
        Creates a Multiple response (array) using a set of rules for each
         of the responses(subvariables).
        """
        responses_map = {}
        for resp in responses:
            case = resp['case']
            if isinstance(case, six.string_types):
                case = process_expr(parse_expr(case), self.resource)
            responses_map['%04d' % resp['id']] = case_expr(case, name=resp['name'],
                alias='%s_%d' % (alias, resp['id']))

        payload = {
            'element': 'shoji:entity',
            'body': {
                'name': name,
                'alias': alias,
                'description': description,
                'derivation': {
                    'function': 'array',
                    'args': [{
                        'function': 'select',
                        'args': [{
                            'map': responses_map
                        }]
                    }]
                }
            }
        }
        return Variable(self.resource.variables.create(payload).refresh())

    def copy_variable(self, variable, name, alias):
        SUBVAR_ALIAS = re.compile(r'.+_(\d+)$')
        def subrefs(_variable, _alias):
            # In the case of MR variables, we want the copies' subvariables
            # to have their aliases in the same pattern and order that the
            # parent's are, that is `parent_alias_#`.
            _subreferences = []
            for subvar in _variable.resource.subvariables.index.values():
                sv_alias = subvar['alias']
                match = SUBVAR_ALIAS.match(sv_alias)
                if match:  # Does this var have the subvar pattern?
                    suffix = int(match.groups()[0], 10)  # Keep the position
                    sv_alias = subvar_alias(_alias, suffix)

                _subreferences.append({
                    'name': subvar['name'],
                    'alias': sv_alias
                })
            return _subreferences

        if variable.resource.body.get('derivation'):
            # We are dealing with a derived variable, we want the derivation
            # to be executed again instead of doing a `copy_variable`
            derivation = abs_url(variable.resource.body['derivation'],
                        variable.resource.self)
            derivation.pop('references', None)
            payload = {
                'element': 'shoji:entity',
                'body': {
                    'name': name,
                    'alias': alias,
                    'derivation': derivation
                }
            }

            if variable.type == _MR_TYPE:
                # We are re-executing a multiple_response derivation.
                # We need to update the complex `array` function expression
                # to contain the new suffixed aliases. Given that the map is
                # unordered, we have to iterated and find a name match.
                subvars = payload['body']['derivation']['args'][0]['args'][0]['map']
                subreferences = subrefs(variable, alias)
                for subref in subreferences:
                    for subvar_pos in subvars:
                        subvar = subvars[subvar_pos]
                        if subvar['references']['name'] == subref['name']:
                            subvar['references']['alias'] = subref['alias']
                            break
        else:
            payload = {
                'element': 'shoji:entity',
                'body': {
                    'name': name,
                    'alias': alias,
                    'derivation': {
                        'function': 'copy_variable',
                        'args': [{
                            'variable': variable.resource.self
                        }]
                    }
                }
            }
            if variable.type == _MR_TYPE:
                subreferences = subrefs(variable, alias)
                payload['body']['derivation']['references'] = {
                    'subreferences': subreferences
                }
        shoji_var = self.resource.variables.create(payload).refresh()
        return Variable(shoji_var)

    def combine_categories(self, variable, map, categories, missing=None, default=None,
            name='', alias='', description=''):
        if not alias or not name:
            raise ValueError("Name and alias are required")
        if variable.type in _MR_TYPE:
            return self.combine_multiple_response(variable, map, categories, name=name,
                                                  alias=alias, description=description)
        else:
            return self.combine_categorical(variable, map, categories, missing, default,
                                            name=name, alias=alias, description=description)

    def combine_categorical(self, variable, map, categories=None, missing=None,
            default=None, name='', alias='', description=''):
        """
        Create a new variable in the given dataset that is a recode
        of an existing variable
            map={
                1: (1, 2),
                2: 3,
                3: (4, 5)
            },
            default=9,
            missing=[-1, 9],
            categories={
                1: "low",
                2: "medium",
                3: "high",
                9: "no answer"
            },
            missing=9
        """
        if isinstance(variable, six.string_types):
            variable = self[variable]

        # TODO: Implement `default` parameter in Crunch API
        combinations = combinations_from_map(map, categories or {}, missing or [])
        payload = _VARIABLE_PAYLOAD_TMPL.copy()
        payload['body']['name'] = name
        payload['body']['alias'] = alias
        payload['body']['description'] = description
        payload['body']['derivation'] = combine_categories_expr(
            variable.resource.self, combinations)
        return Variable(self.resource.variables.create(payload).refresh())

    def combine_multiple_response(self, variable, map, categories=None, default=None,
                          name='', alias='', description=''):
        """
        Creates a new variable in the given dataset that combines existing
        responses into new categorized ones

            map={
                1: 1,
                2: [2, 3, 4]
            },
            categories={
                1: "online",
                2: "notonline"
            }

        """
<<<<<<< HEAD
        variable_url = variable_to_url(self.resource, variable)
        trans_responses = aliases_to_urls(
            self.resource, variable_url, response_map)
        responses = validate_response_map(trans_responses)
        payload = SKELETON.copy()
=======
        if isinstance(variable, six.string_types):
            parent_alias = variable
            variable = self[variable]
        else:
            parent_alias = variable.alias

        # TODO: Implement `default` parameter in Crunch API
        responses = responses_from_map(variable, map, categories or {}, alias,
            parent_alias)
        payload = _VARIABLE_PAYLOAD_TMPL.copy()
>>>>>>> 031d160c
        payload['body']['name'] = name
        payload['body']['alias'] = alias
        payload['body']['description'] = description
        payload['body']['derivation'] = combine_responses_expr(
            variable.resource.self, responses)
        return Variable(self.resource.variables.create(payload).refresh())

    def change_editor(self, user):
        """
        Change the current editor of the Crunch dataset.

        Parameters
        ----------
        :param user:
            The email address or the crunch url of the user who should be set
            as the new current editor of the given dataset.

        :returns: None
        """

        def _host_from_url(url):
            resolved = urlsplit(url)
            return resolved.hostname

        def _to_url(email):
            api_users = 'https://{}/api/users/'.format(
                _host_from_url(self.resource.self)
            )
            user_url = None

            users = self.session.get(api_users).payload['index']

            for url, user in six.iteritems(users):
                if user['email'] == email:
                    user_url = url
                    self.resource.patch({'current_editor': url})
                    break
            assert user_url is not None, 'Unable to resolve user url'

            return user_url

        def _is_url(u):
            return u.startswith('https://') or u.startswith('http://')

        user_url = user if _is_url(user) else _to_url(user)

        self.resource.patch({'current_editor': user_url})

    def create_savepoint(self, description):
        """
        Creates a savepoint on the dataset.

        :param description:
            The description that should be given to the new savepoint. This
            function will not let you create a new savepoint with the same
            description as any other savepoint.

        :returns: None
        """
        if len(self.resource.savepoints.index) > 0:
            if description in self.savepoint_attributes('description'):
                raise KeyError(
                    "A checkpoint with the description '{}' already"
                    " exists.".format(description)
                )

        self.resource.savepoints.create({
            'element': 'shoji:entity',
            'body': {'description': description}
        })

    def load_savepoint(self, description=None):
        """
        Load a savepoint on the dataset.

        :param description: default=None
            The description that identifies which savepoint to be loaded.
            When loading a savepoint, all savepoints that were saved after
            the loaded savepoint will be destroyed permanently.

        :returns: None
        """

        if description is None:
            description = 'initial import'
        elif description not in self.savepoint_attributes('description'):
            raise KeyError(
                "No checkpoint with the description '{}'"
                " exists.".format(description)
            )

        revert = self.resource.savepoints.by('description')\
            .get(description).revert
        self.resource.session.post(revert)

    def savepoint_attributes(self, attrib):
        """
        Return list of attributes from the given dataset's savepoints.

        :param attrib:
            The attribute to be returned for each savepoint in the given
            dataset. Available attributes are:
                'creation_time'
                'description'
                'last_update'
                'revert'
                'user_name'
                'version'
        """

        if len(self.resource.savepoints.index) == 0:
            return []
        else:
            attribs = [
                cp[attrib]
                for url, cp in six.iteritems(self.resource.savepoints.index)
            ]

            return attribs

    def fork(self, description=None, name=None, is_published=False,
             preserve_owner=False, **kwargs):
        """
        Create a fork of ds and add virgin savepoint.

        :param description: str, default=None
            If given, the description to be applied to the fork. If not
            given the description will be copied from ds.
        :param name: str, default=None
            If given, the name to be applied to the fork. If not given a
            default name will be created which numbers the fork based on
            how many other forks there are on ds.
        :param is_published: bool, default=False
            If True, the fork will be visible to viewers of ds. If False it
            will only be viewable to editors of ds.
        :param preserve_owner: bool, default=False
            If True, the owner of the fork will be the same as the parent
            dataset. If the owner of the parent dataset is a Crunch project,
            then it will be preserved regardless of this parameter.

        :returns _fork: scrunch.datasets.Dataset
            The forked dataset.
        """

        nforks = len(self.resource.forks.index)
        if name is None:
            name = "FORK #{} of {}".format(nforks + 1, self.resource.body.name)
        if description is None:
            description = self.resource.body.description

        body = dict(
            name=name,
            description=description,
            is_published=is_published,
            **kwargs
        )
        # not returning a dataset
        _fork = self.resource.forks.create({"body": body}).refresh()
        fork = Dataset(_fork)
        fork.create_savepoint("initial fork")

        if preserve_owner or '/api/projects/' in self.resource.body.owner:
            try:
                _fork.patch({'owner': self.resource.body.owner})
                _fork.refresh()
            except (pycrunch.ClientError, pycrunch.ServerError):
                # Don't fail if the fork's owner cannot be set to be the same
                # as the parent dataset.
                pass

        return fork

    def forks_dataframe(self):
        """
        Return a dataframe summarizing the forks on the dataset.

        :returns _forks : pandas.DataFrame
            A DataFrame representation of all attributes from all forks
            on the given dataset.
        """

        if len(self.resource.forks.index) == 0:
            return None
        else:
            _forks = pd.DataFrame(
                [fk for url, fk in six.iteritems(self.resource.forks.index)]
            )
            _forks = _forks[[
                'name',
                'description',
                'is_published',
                'owner_name',
                'current_editor_name',
                'creation_time',
                'modification_time',
                'id'
            ]]
            _forks['creation_time'] = pd.to_datetime(_forks['creation_time'])
            _forks['modification_time'] = pd.to_datetime(
                                            _forks['modification_time'])
            _forks.sort(columns='creation_time', inplace=True)

            return _forks

    def delete_forks(self):
        """
        Deletes all the forks on the dataset. CANNOT BE UNDONE!
        """

        for fork in six.itervalues(self.resource.forks.index):
            fork.entity.delete()

    def download(self, path, filter=None, variables=None, hidden=True):
        """
        Downloads a dataset as CSV to the given path.
        this includes hidden variables and categories
        as id's.
        """
        # the payload should include all hidden variables by default
        payload = {
            "element": "shoji:entity",
            "body": {
                "options": {"use_category_ids": True}
            }
        }
        # add filter to rows if passed
        if filter:
            payload['body']['filter'] = process_expr(
                parse_expr(filter), self.resource)
        # convert variable list to crunch identifiers
        if variables and isinstance(variables, list):
            id_vars = []
            for var in variables:
                id_vars.append(variable_to_url(self.resource, var))
            # Now build the payload with selected variables
            payload['body']['where'] = {
                    'function': 'select',
                    'args': [{
                        'map': {
                            x: {'variable': x} for x in id_vars
                        }
                    }]
                }
        # hidden is mutually exclusive with
        # variables to include in the download
        if hidden and not variables:
            payload['body']['where'] = {
                    'function': 'select',
                    'args': [{
                        'map': {
                            x: {'variable': x}
                            for x in self.resource.variables.index.keys()
                        }
                    }]
                }
        url = export_dataset(self.resource, payload, format='csv')
        download_file(url, path)

    def join(self, left_var, right_ds, right_var, columns=None,
             filter=None, wait=True):
        """
        Joins a given variable. In crunch joins are left joins, where
        left is the dataset variable and right is other dataset variable.
        For more information see:
        http://docs.crunch.io/?http#merging-and-joining-datasets

        :param: columns: Specify a list of variables from right dataset
        to bring in the merge:
        http://docs.crunch.io/?http#joining-a-subset-of-variables

        :param: wait: Wait for the join progress to finish by polling
        or simply return a url to the progress resource

        :param: filter: Filters out rows based on the given expression,
        or on a given url for an existing filter. TODO: for the moment
        we only allow expressions
        """
        right_var_url = var_name_to_url(right_ds, right_var)
        left_var_url = var_name_to_url(self, left_var)
        # this dictionary sets the main part of the join
        adapter = {
            'function': 'adapt',
            'args': [
                {'dataset': right_ds.self},
                {'variable': right_var_url},
                {'variable': left_var_url}
            ]
        }
        # wrap the adapter method on a shoji and body entity
        payload = {
            'element': 'shoji:entity',
            'body': adapter
        }

        if columns and isinstance(columns, list):
            # overwrite body to new format
            payload['body'] = {
                'frame': adapter,
                'function': 'select',
                'args': [
                    {'map': {}}
                ]
            }
            # add the individual variable columns to the payload
            for var in columns:
                var_url = var_name_to_url(right_ds, var)
                payload['body']['args'][0]['map'][var_url] = {
                    'variable': var_url
                }

        if filter:
            # in the case of a filter, convert it to crunch
            # and attach the filter to the payload
            expr = process_expr(parse_expr(filter), right_ds)
            payload['body']['filter'] = {'expression': expr}

        progress = self.variables.post(payload)
        # poll for progress to finish or return the url to progress
        if wait:
            return wait_progress(r=progress, session=self.session, entity=self)
        return progress.json()['value']

    def create_categorical(self, categories, alias, name, multiple, description=''):
        """
        Used to create new categorical variables using Crunchs's `case` function.

         Will create either categorical variables or multiple response depending
         on the `multiple` parameter.
        """
        if multiple:
            return self.create_multiple_response(categories, alias=alias,
                name=name, description=description)
        else:
            return self.create_single_response(categories, alias=alias, name=name,
                description=description)


class Variable(object):
    """
    A pycrunch.shoji.Entity wrapper that provides variable-specific methods.
    """

    ENTITY_ATTRIBUTES = {'name', 'alias', 'description', 'discarded', 'format',
                         'type', 'id', 'view', 'notes', 'categories'}

    def __init__(self, resource):
        self.resource = resource

    def __getattr__(self, item):
        if item in self.ENTITY_ATTRIBUTES:
            return self.resource.body[item]  # Has to exist

<<<<<<< HEAD
    def recode(self, alias=None, map=None, names=None,  # noqa: C901
               default='missing', name=None, description=None):
=======
    def hide(self):
        print("HIDING")
        self.resource.edit(discarded=True)

    def unhide(self):
        print("UNHIDING")
        self.resource.edit(discarded=False)

    def combine(self, alias=None, map=None, names=None, default='missing',
               name=None, description=None):
        # DEPRECATED - USE Dataset.combine*
>>>>>>> 031d160c
        """
        Implements SPSS-like recode functionality for Crunch variables.

        This method combines Crunch's `combine_categories` and
        `combine_responses` in a single method when applied to a variable
        that is deemed as ~categorical~ by the user.
        """
        if alias is None:
            raise TypeError('Missing alias for the recoded variable')
        if map is None:
            raise TypeError('Missing recode map')
        if not isinstance(map, dict) or not map:
            raise ValueError('Invalid recode map')
        if default not in ('missing', 'copy'):
            raise ValueError(
                'The "default" argument must be either "missing" or "copy"'
            )

        if 'body' not in self.resource:
            self.resource.refresh()

        if self.resource.body.type not in ('categorical', 'categorical_array',
                                           _MR_TYPE):
            raise TypeError(
                'Only categorical, categorical_array and multiple_response '
                'variables are supported'
            )

        if name is None:
            name = self.resource.body.name + ' (recoded)'

        if description is None:
            description = self.resource.body.description

        if self.resource.body.type in ('categorical', 'categorical_array'):
            # On this case perform a `combine_categories` operation

            if names is None:
                raise TypeError('Missing category names')

            processed_categories = list()
            category_defs = list()
            category_defs_by_id = dict()
            default_name = 'Missing'
            existing_categories_by_id = dict()
            existing_categories_by_name = dict()
            for existing_category in self.resource.body.get('categories', []):
                _id = existing_category['id']
                _name = existing_category['name']
                existing_categories_by_id[_id] = existing_category
                existing_categories_by_id[_name] = existing_category

            # 1. Basic category definitions.
            for _id, value in map.items():
                if isinstance(_id, int):
                    if not isinstance(value, (list, tuple, int,
                                              six.string_types, range)):
                        raise ValueError('Invalid mapped value')
                    if isinstance(value, (int, six.string_types)):
                        value = [value]

                    processed_value = []
                    for element in value:
                        if isinstance(element, six.string_types):
                            try:
                                element = existing_categories_by_name[element]
                            except KeyError:
                                raise ValueError(
                                    'Invalid category name %s' % element
                                )
                            assert isinstance(element, int)
                        if isinstance(element, int):
                            if element not in existing_categories_by_id:
                                raise ValueError(
                                    'Invalid numeric code %s' % element
                                )
                        else:
                            raise ValueError(
                                'Invalid mapped value %s' % element
                            )
                        processed_value.append(element)

                    category = {
                        'id': _id,
                        'name': str(_id),
                        'missing': False,
                        'combined_ids': processed_value
                    }
                    category_defs.append(category)
                    category_defs_by_id[_id] = category
                    processed_categories.extend(list(value))
            category_defs = sorted(category_defs, key=lambda c: c['id'])

            # 2. Add category names (if defined).
            if type(names) in (list, tuple):
                for i, category_name in enumerate(names):
                    if i < len(category_defs):
                        category_defs[i]['name'] = category_name
                    elif i == len(category_defs):
                        default_name = category_name
            elif isinstance(names, dict):
                for _id, category_name in names.items():
                    if _id in category_defs_by_id:
                        category_defs_by_id[_id]['name'] = category_name

            # 3. Add the "missing" stuff.
            missing_category = {
                'id': max(category_defs_by_id.keys()) + 1,
                'name': default_name,
                'missing': True,
                'combined_ids': []
            }
            for existing_category in self.resource.body.get('categories', []):
                _id = existing_category['id']
                if _id not in processed_categories:
                    if default == 'missing':
                        missing_category['combined_ids'].append(_id)
                    elif default == 'copy':
                        category = {
                            'id': _id,
                            'name': existing_category['name'],
                            'missing': existing_category['missing'],
                            'combined_ids': [_id]
                        }
                        category_defs.append(category)
                        category_defs_by_id[_id] = category
                    processed_categories.append(_id)

            if default == 'missing':
                category_defs.append(missing_category)

            # 4. Create the recoded variable.
            payload = _VARIABLE_PAYLOAD_TMPL.copy()
            payload['body']['name'] = name
            payload['body']['alias'] = alias
            payload['body']['description'] = description
            payload['body']['expr']['function'] = 'combine_categories'
            payload['body']['expr']['args'] = [
                {
                    'variable': self.resource['self']
                },
                {
                    'value': category_defs
                }
            ]
        else:  # multiple_response
            # Perform a `combine_responses` derivation
            subreferences = self.resource.body.get('subreferences', [])
            subvariables = self.resource.body.get('subvariables', [])
            assert len(subreferences) == len(subvariables)

            # 1. Gather the URLs of the subvariables.
            subvar_urls = {
                subvar['alias']: subvariables[i]
                for i, subvar in enumerate(subreferences)
            }

            # 2. Generate the list of response definitions for the recoded
            #    variable.
            response_defs = list()
            for new_subvar_name in sorted(map):
                value = map[new_subvar_name]
                if not isinstance(value, (list, tuple, six.string_types)):
                    raise ValueError
                if isinstance(value, six.string_types):
                    value = [value]
                try:
                    response = {
                        'name': new_subvar_name,
                        'combined_ids': [
                            subvar_urls[_alias] for _alias in value
                        ]
                    }
                    response_defs.append(response)
                except KeyError:
                    raise ValueError(
                        'Invalid subvariable alias(es) in %s' % value
                    )

            # 3. Create the recoded variable.
            payload = _VARIABLE_PAYLOAD_TMPL.copy()
            payload['body']['name'] = name
            payload['body']['alias'] = alias
            payload['body']['description'] = description
            payload['body']['expr']['function'] = 'combine_responses'
            payload['body']['expr']['args'] = [
                {
                    'variable': self.resource['self']
                },
                {
                    'value': response_defs
                }
            ]

        ds = get_dataset(self.resource.body.dataset_id)
        return Variable(ds.variables.create(payload).refresh())

    def edit_categorical(self, categories, rules):
        # validate rules and categories are same size
        validate_category_rules(categories, rules)
        args = [{
            'column': [c['id'] for c in categories],
            'type': {
                'value': {
                    'class': 'categorical',
                    'categories': categories}}}]
        # build the expression
        more_args = []
        for rule in rules:
            more_args.append(parse_expr(rule))
        # get dataset and build the expression
        ds = get_dataset(self.resource.body.dataset_id)
        more_args = process_expr(more_args, ds)
        # epression value building
        expr = dict(function='case', args=args + more_args)
        payload = dict(
            element='shoji:entity',
            body=dict(expr=expr)
        )
        # patch the variable with the new payload
        return self.resource.patch(payload)

    def edit_derived(self, variable, mapper):
        raise NotImplementedError("Use edit_combination")
        # get some initial variables
        ds = get_dataset(self.resource.body.dataset_id)
        variable_url = variable_to_url(ds, variable)
        function = self.resource.body.derivation['function']

        # make the proper transformations based on the function
        # array is combine_responses
        if function == 'array':
            trans_responses = aliases_to_urls(ds, variable_url, mapper)
            values = validate_response_map(trans_responses)
            function = 'combine_responses'
        elif function == 'combine_categories':
            values = validate_category_map(mapper)
        else:
            raise AttributeError(
                'Function %s does not support edit' % function)

        # build the proper payload
        payload = {
            'element': 'shoji:entity',
            'body': {
                'expr': {
                    'function': function,
                    'args': [
                        {
                            'variable': variable_url
                        },
                        {
                            'value': values
                        }
                    ]
                }
            }
        }
        return self.resource.patch(payload)

    def edit(self, **kwargs):
        return self.resource.edit(**kwargs)<|MERGE_RESOLUTION|>--- conflicted
+++ resolved
@@ -10,7 +10,7 @@
 
 from pycrunch.exporting import export_dataset
 from pycrunch.importing import Importer
-from pycrunch.shoji import Entity, wait_progress
+from pycrunch.shoji import wait_progress
 from scrunch.expressions import parse_expr, process_expr
 from scrunch.variables import validate_variable_url
 
@@ -22,20 +22,6 @@
 else:
     import configparser
     from urllib.parse import urlsplit, urljoin
-
-<<<<<<< HEAD
-=======
-import pandas as pd
-
-import pycrunch
-from pycrunch.importing import Importer
-from pycrunch.shoji import wait_progress
-from pycrunch.exporting import export_dataset
-
-from scrunch.expressions import parse_expr, process_expr
-from scrunch.variables import validate_variable_url
-
->>>>>>> 031d160c
 
 _VARIABLE_PAYLOAD_TMPL = {
     'element': 'shoji:entity',
@@ -82,13 +68,15 @@
 def responses_from_map(variable, response_map, cat_names, alias, parent_alias):
     subvars = variable.resource.subvariables.by('alias')
     try:
-        responses = [{
-                         'name': cat_names.get(response_id, "Response %s"  % response_id),
-                         'alias': subvar_alias(alias, response_id),
-                         'combined_ids': [subvars[subvar_alias(parent_alias,
-                             sv_alias)].entity_url for sv_alias in
-                                          combined_ids]
-                     } for response_id, combined_ids in sorted(six.iteritems(response_map))]
+        responses = [
+            {'name': cat_names.get(response_id, "Response %s" % response_id),
+             'alias': subvar_alias(alias, response_id),
+             'combined_ids': [
+                subvars[subvar_alias(parent_alias, sv_alias)].entity_url
+                for sv_alias in combined_ids]}
+            for response_id, combined_ids in sorted(
+                six.iteritems(response_map))
+        ]
     except KeyError:
         # This means we tried to combine a subvariable with ~id~ that does not
         # exist in the subvariables. Treat as bad input.
@@ -102,7 +90,8 @@
         'id': cat_id,
         'name': categories.get(cat_id, "Category %s" % cat_id),
         'missing': cat_id in missing,
-        'combined_ids': combined_ids if isinstance(combined_ids, (list, tuple)) else [combined_ids]
+        'combined_ids': combined_ids
+        if isinstance(combined_ids, (list, tuple)) else [combined_ids]
     } for cat_id, combined_ids in sorted(six.iteritems(map))]
     return combinations
 
@@ -167,6 +156,7 @@
         raise AttributeError('No crunch.ini file found and no '
                              'environment variables found')
 
+
 def get_dataset(dataset, site=None, editor=False):
     """
     Retrieve a reference to a given dataset (either by name, or ID) if
@@ -539,7 +529,7 @@
 
         return _find(self)
 
-    def move(self, elements, position=-1):  # noqa: C901
+    def move(self, elements, position=-1):
         elements = self._validate_elements_arg(elements)
 
         if not isinstance(position, int):
@@ -979,8 +969,10 @@
                 'value': {
                     'class': 'categorical',
                     'categories': [
-                        {'id': 1, 'name': 'Selected', 'missing': False, 'numeric_value': None, 'selected': True},
-                        {'id': 2, 'name': 'Not selected', 'missing': False, 'numeric_value': None, 'selected': False},
+                        {'id': 1, 'name': 'Selected', 'missing': False,
+                         'numeric_value': None, 'selected': True},
+                        {'id': 2, 'name': 'Not selected', 'missing': False,
+                         'numeric_value': None, 'selected': False},
                     ]
                 }
             }
@@ -1085,8 +1077,8 @@
             data=json.dumps(dict(expression=expr_obj))
         )
 
-    def create_single_response(self, categories,
-                           name, alias, description='', missing=True):
+    def create_single_response(self, categories, name, alias,
+                               description='', missing=True):
         """
         Creates a categorical variable deriving from other variables.
         Uses Crunch's `case` function.
@@ -1132,12 +1124,7 @@
 
         return Variable(self.resource.variables.create(payload).refresh())
 
-<<<<<<< HEAD
-    def create_multiple_response(self, responses, rules, name, alias,
-                                 description=''):
-=======
     def create_multiple_response(self, responses, name, alias, description=''):
->>>>>>> 031d160c
         """
         Creates a Multiple response (array) using a set of rules for each
          of the responses(subvariables).
@@ -1147,8 +1134,9 @@
             case = resp['case']
             if isinstance(case, six.string_types):
                 case = process_expr(parse_expr(case), self.resource)
-            responses_map['%04d' % resp['id']] = case_expr(case, name=resp['name'],
-                alias='%s_%d' % (alias, resp['id']))
+            responses_map['%04d' % resp['id']] = \
+                case_expr(case, name=resp['name'],
+                          alias='%s_%d' % (alias, resp['id']))
 
         payload = {
             'element': 'shoji:entity',
@@ -1171,6 +1159,7 @@
 
     def copy_variable(self, variable, name, alias):
         SUBVAR_ALIAS = re.compile(r'.+_(\d+)$')
+
         def subrefs(_variable, _alias):
             # In the case of MR variables, we want the copies' subvariables
             # to have their aliases in the same pattern and order that the
@@ -1193,7 +1182,7 @@
             # We are dealing with a derived variable, we want the derivation
             # to be executed again instead of doing a `copy_variable`
             derivation = abs_url(variable.resource.body['derivation'],
-                        variable.resource.self)
+                                 variable.resource.self)
             derivation.pop('references', None)
             payload = {
                 'element': 'shoji:entity',
@@ -1209,7 +1198,7 @@
                 # We need to update the complex `array` function expression
                 # to contain the new suffixed aliases. Given that the map is
                 # unordered, we have to iterated and find a name match.
-                subvars = payload['body']['derivation']['args'][0]['args'][0]['map']
+                subvars = payload['body']['derivation']['args'][0]['args'][0]['map']  # noqa: E501
                 subreferences = subrefs(variable, alias)
                 for subref in subreferences:
                     for subvar_pos in subvars:
@@ -1239,19 +1228,21 @@
         shoji_var = self.resource.variables.create(payload).refresh()
         return Variable(shoji_var)
 
-    def combine_categories(self, variable, map, categories, missing=None, default=None,
-            name='', alias='', description=''):
+    def combine_categories(self, variable, map, categories, missing=None,
+                           default=None, name='', alias='', description=''):
         if not alias or not name:
             raise ValueError("Name and alias are required")
         if variable.type in _MR_TYPE:
-            return self.combine_multiple_response(variable, map, categories, name=name,
-                                                  alias=alias, description=description)
+            return self.combine_multiple_response(
+                variable, map, categories, name=name,
+                alias=alias, description=description)
         else:
-            return self.combine_categorical(variable, map, categories, missing, default,
-                                            name=name, alias=alias, description=description)
+            return self.combine_categorical(
+                variable, map, categories, missing, default,
+                name=name, alias=alias, description=description)
 
     def combine_categorical(self, variable, map, categories=None, missing=None,
-            default=None, name='', alias='', description=''):
+                            default=None, name='', alias='', description=''):
         """
         Create a new variable in the given dataset that is a recode
         of an existing variable
@@ -1274,7 +1265,8 @@
             variable = self[variable]
 
         # TODO: Implement `default` parameter in Crunch API
-        combinations = combinations_from_map(map, categories or {}, missing or [])
+        combinations = combinations_from_map(
+            map, categories or {}, missing or [])
         payload = _VARIABLE_PAYLOAD_TMPL.copy()
         payload['body']['name'] = name
         payload['body']['alias'] = alias
@@ -1283,8 +1275,9 @@
             variable.resource.self, combinations)
         return Variable(self.resource.variables.create(payload).refresh())
 
-    def combine_multiple_response(self, variable, map, categories=None, default=None,
-                          name='', alias='', description=''):
+    def combine_multiple_response(self, variable, map, categories=None,
+                                  default=None, name='', alias='',
+                                  description=''):
         """
         Creates a new variable in the given dataset that combines existing
         responses into new categorized ones
@@ -1299,13 +1292,6 @@
             }
 
         """
-<<<<<<< HEAD
-        variable_url = variable_to_url(self.resource, variable)
-        trans_responses = aliases_to_urls(
-            self.resource, variable_url, response_map)
-        responses = validate_response_map(trans_responses)
-        payload = SKELETON.copy()
-=======
         if isinstance(variable, six.string_types):
             parent_alias = variable
             variable = self[variable]
@@ -1313,10 +1299,9 @@
             parent_alias = variable.alias
 
         # TODO: Implement `default` parameter in Crunch API
-        responses = responses_from_map(variable, map, categories or {}, alias,
-            parent_alias)
+        responses = responses_from_map(
+            variable, map, categories or {}, alias, parent_alias)
         payload = _VARIABLE_PAYLOAD_TMPL.copy()
->>>>>>> 031d160c
         payload['body']['name'] = name
         payload['body']['alias'] = alias
         payload['body']['description'] = description
@@ -1516,7 +1501,7 @@
             ]]
             _forks['creation_time'] = pd.to_datetime(_forks['creation_time'])
             _forks['modification_time'] = pd.to_datetime(
-                                            _forks['modification_time'])
+                _forks['modification_time'])
             _forks.sort(columns='creation_time', inplace=True)
 
             return _forks
@@ -1553,25 +1538,21 @@
                 id_vars.append(variable_to_url(self.resource, var))
             # Now build the payload with selected variables
             payload['body']['where'] = {
-                    'function': 'select',
-                    'args': [{
-                        'map': {
-                            x: {'variable': x} for x in id_vars
-                        }
-                    }]
-                }
+                'function': 'select',
+                'args': [
+                    {'map': {x: {'variable': x} for x in id_vars}}
+                ]
+            }
         # hidden is mutually exclusive with
         # variables to include in the download
         if hidden and not variables:
             payload['body']['where'] = {
-                    'function': 'select',
-                    'args': [{
-                        'map': {
-                            x: {'variable': x}
-                            for x in self.resource.variables.index.keys()
-                        }
-                    }]
-                }
+                'function': 'select',
+                'args': [
+                    {'map': {x: {'variable': x}
+                             for x in self.resource.variables.index.keys()}}
+                ]
+            }
         url = export_dataset(self.resource, payload, format='csv')
         download_file(url, path)
 
@@ -1639,19 +1620,21 @@
             return wait_progress(r=progress, session=self.session, entity=self)
         return progress.json()['value']
 
-    def create_categorical(self, categories, alias, name, multiple, description=''):
-        """
-        Used to create new categorical variables using Crunchs's `case` function.
-
-         Will create either categorical variables or multiple response depending
-         on the `multiple` parameter.
+    def create_categorical(self, categories, alias, name,
+                           multiple, description=''):
+        """
+        Used to create new categorical variables
+        using Crunchs's `case` function.
+
+        Will create either categorical variables or multiple response depending
+        on the `multiple` parameter.
         """
         if multiple:
-            return self.create_multiple_response(categories, alias=alias,
-                name=name, description=description)
+            return self.create_multiple_response(
+                categories, alias=alias, name=name, description=description)
         else:
-            return self.create_single_response(categories, alias=alias, name=name,
-                description=description)
+            return self.create_single_response(
+                categories, alias=alias, name=name, description=description)
 
 
 class Variable(object):
@@ -1669,10 +1652,6 @@
         if item in self.ENTITY_ATTRIBUTES:
             return self.resource.body[item]  # Has to exist
 
-<<<<<<< HEAD
-    def recode(self, alias=None, map=None, names=None,  # noqa: C901
-               default='missing', name=None, description=None):
-=======
     def hide(self):
         print("HIDING")
         self.resource.edit(discarded=True)
@@ -1682,9 +1661,8 @@
         self.resource.edit(discarded=False)
 
     def combine(self, alias=None, map=None, names=None, default='missing',
-               name=None, description=None):
+                name=None, description=None):
         # DEPRECATED - USE Dataset.combine*
->>>>>>> 031d160c
         """
         Implements SPSS-like recode functionality for Crunch variables.
 
