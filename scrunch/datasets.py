--- conflicted
+++ resolved
@@ -13,9 +13,6 @@
 from pycrunch.importing import Importer
 from pycrunch.shoji import wait_progress
 from scrunch.categories import CategoryList
-<<<<<<< HEAD
-from scrunch.permissions import User, Project
-=======
 from scrunch.exceptions import (AuthenticationError, InvalidPathError,
                                 InvalidReferenceError, OrderUpdateError)
 from scrunch.expressions import parse_expr, prettify, process_expr
@@ -23,9 +20,9 @@
                              subvar_alias)
 from scrunch.variables import (combinations_from_map, combine_categories_expr,
                                combine_responses_expr, responses_from_map)
+from scrunch.permissions import User, Project
 
 import pandas as pd
->>>>>>> 9c1037de
 
 if six.PY2:  # pragma: no cover
     import ConfigParser as configparser
