import collections
import datetime
import json
import logging
import os
import re
import sys

import pandas as pd
import pycrunch
import six
from pycrunch.exporting import export_dataset
from pycrunch.importing import Importer
from pycrunch.shoji import wait_progress
from scrunch.categories import CategoryList
from scrunch.exceptions import (AuthenticationError, InvalidPathError,
                                InvalidReferenceError, OrderUpdateError)
from scrunch.expressions import parse_expr, prettify, process_expr
from scrunch.helpers import (ReadOnly, _validate_category_rules, abs_url,
                             case_expr, download_file, subvar_alias)
from scrunch.subentity import Deck, Filter
from scrunch.variables import (combinations_from_map, combine_categories_expr,
                               combine_responses_expr, responses_from_map)

<<<<<<< HEAD
from tabulate import tabulate
import pandas as pd

=======
>>>>>>> 03dbf96b
if six.PY2:  # pragma: no cover
    import ConfigParser as configparser
    from urlparse import urlsplit, urljoin
else:
    import configparser
    from urllib.parse import urlsplit, urljoin

_VARIABLE_PAYLOAD_TMPL = {
    'element': 'shoji:entity',
    'body': {
        'name': 'name',
        'description': 'description',
        'alias': 'alias'
    }
}

_MR_TYPE = 'multiple_response'

LOG = logging.getLogger('scrunch')


def _set_debug_log():
    # ref: http://docs.python-requests.org/en/master/api/#api-changes
    #
    #  These two lines enable debugging at httplib level
    # (requests->urllib3->http.client)
    # You will see the REQUEST, including HEADERS and DATA,
    # and RESPONSE with HEADERS but without DATA.
    # The only thing missing will be the response.body which is not logged.
    try:
        import http.client as http_client
    except ImportError:
        # Python 2
        import httplib as http_client
    http_client.HTTPConnection.debuglevel = 1
    LOG.setLevel(logging.DEBUG)
    requests_log = logging.getLogger("requests.packages.urllib3")
    requests_log.setLevel(logging.DEBUG)
    requests_log.propagate = True


def _get_connection(file_path='crunch.ini'):
    """
    Utilitarian function that reads credentials from
    file or from ENV variables
    """
    if pycrunch.session is not None:
        return pycrunch.session
    # try to get credentials from environment
    username = os.environ.get('CRUNCH_USERNAME')
    password = os.environ.get('CRUNCH_PASSWORD')
    site = os.environ.get('CRUNCH_URL')
    if username and password and site:
        LOG.debug("Found Crunch credentials on Environment")
        return pycrunch.connect(username, password, site)
    elif username and password:
        LOG.debug("Found Crunch credentials on Environment")
        return pycrunch.connect(username, password)
    # try reading from .ini file
    config = configparser.ConfigParser()
    config.read(file_path)
    try:
        username = config.get('DEFAULT', 'CRUNCH_USERNAME')
        password = config.get('DEFAULT', 'CRUNCH_PASSWORD')
    except:
        username = password = None
    try:
        site = config.get('DEFAULT', 'CRUNCH_URL')
    except:
        site = None
    # now try to login with obtained creds
    if username and password and site:
        LOG.debug("Found Crunch credentials on crunch.ini")
        return pycrunch.connect(username, password, site)
    elif username and password:
        LOG.debug("Found Crunch credentials on crunch.ini")
        return pycrunch.connect(username, password)
    else:
        raise AuthenticationError(
            "Unable to find crunch session, crunch.ini file or environment variables.")


def get_dataset(dataset, connection=None, editor=False, project=None):
    """
    Retrieve a reference to a given dataset (either by name, or ID) if it exists
    and the user has access permissions to it. If you have access to the dataset
    through a project you should do pass the project parameter.
    This method tries to use pycrunch singleton connection, environment variables
    or a crunch.ini config file if the optional "connection" parameter isn't provided.

    Also able to change editor while getting the dataset with the optional
    editor parameter.

    Returns a Dataset Entity record if the dataset exists.
    Raises a KeyError if no such dataset exists.

    To get a Dataset from a Project we are building a url and making a request
    through pycrunch.session object, we instead should use the /search endpoint
    from crunch, but currently it's not working by id's.
    """
    if connection is None:
        connection = _get_connection()
        if not connection:
            raise AttributeError(
                "Authenticate first with scrunch.connect() or by providing "
                "config/environment variables")
    root = connection

    if project:
        if isinstance(project, six.string_types):
            project_obj = get_project(project, connection)
            ds = project_obj.get_dataset(dataset)
        else:
            ds = project.get_dataset(dataset)
    else:
        try:
            shoji_ds = root.datasets.by('name')[dataset].entity
        except KeyError:
            try:
                shoji_ds = root.datasets.by('id')[dataset].entity
            except KeyError:
                try:
                    dataset_url = urljoin(
                        root.catalogs.datasets, '{}/'.format(dataset))
                    shoji_ds = root.session.get(dataset_url).payload
                except Exception:
                    raise KeyError(
                        "Dataset (name or id: %s) not found in context." % dataset)

        ds = Dataset(shoji_ds)

    if editor is True:
        ds.change_editor(root.session.email)

    return ds


def get_project(project, connection=None):
    """
    :param project: Crunch project ID or Name
    :param connection: An scrunch session object
    :return: Project class instance
    """
    if connection is None:
        connection = _get_connection()
        if not connection:
            raise AttributeError(
                "Authenticate first with scrunch.connect() or by providing "
                "config/environment variables")
    try:
        ret = connection.projects.by('name')[project].entity
    except KeyError:
        try:
            ret = connection.projects.by('id')[project].entity
        except KeyError:
            raise KeyError("Project (name or id: %s) not found." % project)
    return Project(ret)


def get_user(user, connection=None):
    """
    :param user: Crunch user email address
    :param connection: An scrunch session object
    :return: User class instance
    """
    if connection is None:
        connection = _get_connection()
        if not connection:
            raise AttributeError(
                "Authenticate first with scrunch.connect() or by providing "
                "config/environment variables")
    try:
        ret = connection.users.by('email')[user].entity
    except KeyError:
        raise KeyError("User email '%s' not found." % user)
    return User(ret)


def create_dataset(name, variables, connection=None):
    if connection is None:
        connection = _get_connection()
        if not connection:
            raise AttributeError(
                "Authenticate first with scrunch.connect() or by providing "
                "config/environment variables")

    shoji_ds = connection.datasets.create({
        'element': 'shoji:entity',
        'body': {
            'name': name,
            'table': {
                'element': 'crunch:table',
                'metadata': variables
            }
        }
    }).refresh()
    return Dataset(shoji_ds)


class User:
    _MUTABLE_ATTRIBUTES = {'name', 'email'}
    _IMMUTABLE_ATTRIBUTES = {'id'}
    _ENTITY_ATTRIBUTES = _MUTABLE_ATTRIBUTES | _IMMUTABLE_ATTRIBUTES

    def __init__(self, user_resource):
        self.resource = user_resource
        self.url = self.resource.self

    def __getattr__(self, item):
        if item in self._ENTITY_ATTRIBUTES:
            return self.resource.body[item]  # Has to exist

        # Attribute doesn't exists, must raise an AttributeError
        raise AttributeError('User has no attribute %s' % item)

    def __repr__(self):
        return "<User: email='{}'; id='{}'>".format(self.email, self.id)

    def __str__(self):
        return self.email


class Project:
    _MUTABLE_ATTRIBUTES = {'name', 'description', 'icon'}
    _IMMUTABLE_ATTRIBUTES = {'id'}
    _ENTITY_ATTRIBUTES = _MUTABLE_ATTRIBUTES | _IMMUTABLE_ATTRIBUTES

    def __init__(self, project_resource):
        self.resource = project_resource
        self.url = self.resource.self

    def __getattr__(self, item):
        if item in self._ENTITY_ATTRIBUTES:
            return self.resource.body[item]  # Has to exist

        # Attribute doesn't exists, must raise an AttributeError
        raise AttributeError('Project has no attribute %s' % item)

    def __repr__(self):
        return "<Project: name='{}'; id='{}'>".format(self.name, self.id)

    def __str__(self):
        return self.name

    def get_dataset(self, dataset):
        try:
            shoji_ds = self.resource.datasets.by('name')[dataset].entity
        except KeyError:
            try:
                shoji_ds = self.resource.datasets.by('id')[dataset].entity
            except KeyError:
                raise KeyError(
                    "Dataset (name or id: %s) not found in project." % dataset)

        ds = Dataset(shoji_ds)
        return ds

    @property
    def users(self):
        """
        :return: dictionary of User instances
        """
        # TODO: return a dictionary keyed by email and values should be User
        # instances, but when trying to got 403 from Crunch
        return [e['email'] for e in self.resource.members.index.values()]
        # return {val['email']: User(val.entity) for val in self.resource.members.index.values()}

    def remove_user(self, user):
        """
        :param user: email or User instance
        :return: None
        """
        if not isinstance(user, User):
            user = get_user(user)

        found_url = None
        for url, tuple in self.resource.members.index.items():
            if tuple['email'] == user.email:
                found_url = url

        if found_url:
            self.resource.members.patch({found_url: None})
        else:
            raise KeyError("User %s not found in project %s" % (user.email, self.name))

    def add_user(self, user, edit=False):
        """
        :param user: email or User instance
        :return: None
        """
        if not isinstance(user, User):
            user = get_user(user)
        self.resource.members.patch({user.url: {'edit': edit}})

    def edit_user(self, user, edit):
        if not isinstance(user, User):
            user = get_user(user)
        self.resource.members.patch(
            {user.url: {'permissions': {'edit': edit}}}
        )


class Path(object):
    def __init__(self, path):
        if not isinstance(path, six.string_types):
            raise TypeError('The path must be a string object')

        if not re.match(r'^\|$|^\|?([\w\s]+\|?)+$', path, re.UNICODE):
            raise InvalidPathError(
                'Invalid path %s: it contains invalid characters.' % path
            )

        self.path = path

    @property
    def is_root(self):
        return self.path == '|'

    @property
    def is_absolute(self):
        return self.path.startswith('|')

    @property
    def is_relative(self):
        return not self.is_absolute

    def get_parts(self):
        return [part.strip() for part in self.path.split('|') if part]

    def __str__(self):
        return self.path

    def __repr__(self):
        return self.__str__()


class Group(object):

    INDENT_SIZE = 4

    def __init__(self, obj, order, parent=None):
        self.name = list(obj.keys())[0]
        self.order = order
        self.parent = parent
        self.elements = collections.OrderedDict()

        # Load all the elements.
        for element in obj[self.name]:
            if isinstance(element, six.string_types):
                _id = element.split('/')[-2]
                var = self.order.vars.get(_id)
                if var:
                    self.elements[var['alias']] = var
            elif isinstance(element, Variable):
                self.elements[element.alias] = element
            else:
                subgroup = Group(element, order=self.order, parent=self)
                self.elements[subgroup.name] = subgroup

    def __str__(self):
        def _get_elements(group):
            elements = []
            for key, obj in list(group.elements.items()):
                if isinstance(obj, Group):
                    elements.append({key: _get_elements(obj)})
                elif isinstance(obj, Variable):
                    elements.append(obj.name)
                else:
                    elements.append(obj['name'])
            return elements

        str_elements = _get_elements(self)
        return json.dumps(str_elements, indent=self.INDENT_SIZE)

    def __repr__(self):
        return self.__str__()

    def __iter__(self):
        return self.itervalues()

    def itervalues(self):
        for item in self.elements.values():
            yield item

    def iterkeys(self):
        for key in self.elements.keys():
            yield key

    def keys(self):
        return list(self.iterkeys())

    def values(self):
        return list(self.itervalues())

    def items(self):
        return zip(self.iterkeys(), self.itervalues())

    def __getitem__(self, path):
        if not isinstance(path, six.string_types):
            raise TypeError('arg 1 must be a string')

        path = Path(path)

        if path.is_root and self.is_root:
            return self

        if path.is_absolute and not self.is_root:
            raise InvalidPathError(
                'Absolute paths can only be used on the root Group.'
            )

        group = self
        for part in path.get_parts():
            try:
                group = group.elements[part]
            except KeyError:
                raise InvalidPathError(
                    'Invalid path %s: element %s does not exist.' % (path, part)
                )
            except AttributeError:
                raise InvalidPathError(
                    'Invalid path %s: element %s is not a Group.' % (path, part)
                )
            if not isinstance(group, Group):
                raise InvalidPathError(
                    'Invalid path %s: element %s is not a Group.' % (path, part)
                )

        return group

    def __contains__(self, item):
        return item in self.elements and isinstance(self.elements[item], Group)

    @property
    def is_root(self):
        return self.parent is None and self.name == '__root__'

    @staticmethod
    def _validate_alias_arg(alias):
        if isinstance(alias, six.string_types):
            alias = [alias]
        if not isinstance(alias, collections.Iterable):
            raise ValueError(
                'Invalid list of aliases/groups to be inserted into the Group.'
            )
        if not all(isinstance(a, six.string_types) for a in alias):
            raise ValueError(
                'Only string references to aliases/group names are allowed.'
            )
        return alias

    def _validate_name_arg(self, name):
        if not isinstance(name, six.string_types):
            raise ValueError(
                'The name argument must be a string object.'
            )
        if len(name) > 40:
            raise ValueError(
                'The name argument must not be longer than 40 characters.'
            )
        if '|' in name:
            raise ValueError(
                'The pipe (|) character is not allowed.'
            )
        if name in self.elements:
            raise ValueError(
                'A variable/sub-group named \'%s\' already exists.' % name
            )
        return name

    def _validate_reference_arg(self, reference):
        if not isinstance(reference, six.string_types):
            raise TypeError('Invalid reference. It must be a string.')
        if reference not in self.elements:
            raise InvalidReferenceError(
                'Invalid reference %s: it is not part of the current Group.'
                % reference
            )
        return reference

    def find(self, name):

        def _find(group):
            for _name, obj in group.elements.items():
                if isinstance(obj, Group):
                    result = _find(obj)
                    if result:
                        return result
                elif _name == name:
                    return group

        return _find(self)

    def find_group(self, name):

        def _find(group):
            if group.name == name:
                return group
            for _name, obj in group.elements.items():
                if isinstance(obj, Group):
                    result = _find(obj)
                    if result:
                        return result

        return _find(self)

    def insert(self, alias, position=0, before=None, after=None):
        elements = self._validate_alias_arg(alias)

        if not isinstance(position, int):
            raise ValueError('Invalid position. It must be an integer.')
        if position < -1 or position > len(self.elements):
            raise IndexError('Invalid position %d' % position)
        if position == 0 and (before or after):
            reference = self._validate_reference_arg(before or after)
            i = 0
            for name in self.elements.keys():
                if name in elements:
                    continue
                if name == reference:
                    if before:
                        position = i
                    elif after:
                        position = i + 1
                    break
                i += 1
        if position == -1:
            position = len(self.elements)

        elements_to_move = collections.OrderedDict()
        for element_name in elements:
            if element_name in self.elements:
                elements_to_move[element_name] = \
                    (self.elements[element_name], '__move__')
            else:
                current_group = self.order.graph.find(element_name)
                if current_group:
                    # A variable.
                    elements_to_move[element_name] = \
                        (current_group, '__migrate_var__')
                else:
                    # Not a variable. A group, maybe?
                    group_to_move = self.order.graph.find_group(element_name)
                    if group_to_move:
                        elements_to_move[element_name] = \
                            (group_to_move, '__migrate_group__')
                    else:
                        raise ValueError(
                            'Invalid alias/group name \'%s\'' % element_name
                        )

        # Make all necessary changes to the order structure.
        _elements = collections.OrderedDict()
        _non_targeted = list()

        for name in list(self.elements.keys()):
            if name in elements_to_move:
                continue
            _non_targeted.append((name, self.elements[name]))
        _non_targeted = list(reversed(_non_targeted))  # FIFO for .pop()

        total = len(_non_targeted) + len(elements_to_move)
        i = 0
        while i <= total:
            if i == position:
                for element_name in elements_to_move.keys():
                    obj, operation = elements_to_move[element_name]

                    if operation == '__move__':
                        _elements[element_name] = obj
                    elif operation == '__migrate_var__':
                        current_group = obj
                        element = current_group.elements[element_name]
                        del current_group.elements[element_name]
                        _elements[element_name] = element
                    elif operation == '__migrate_group__':
                        group_to_move = obj
                        orig_parent = group_to_move.parent
                        group_to_move.parent = self
                        del orig_parent.elements[element_name]
                        _elements[element_name] = group_to_move
            elif len(_non_targeted):
                element_name, obj = _non_targeted.pop()
                _elements[element_name] = obj

            i += 1

        self.elements = _elements

        # Update!
        self.order.update()

    def append(self, alias):
        self.insert(alias, position=-1)

    def reorder(self, items):
        existing_items = [name for name in self.elements.keys()]
        if len(items) != len(existing_items) or \
                not all(i in existing_items for i in items):
            raise ValueError('Invalid list of items for the reorder operation.')

        if items == existing_items:
            # Nothing to do.
            return

        _elements = collections.OrderedDict()
        for item in items:
            _elements[item] = self.elements[item]
        self.elements = _elements

        self.order.update()

    def create_group(self, name, alias=None, position=-1, before=None,
                     after=None):
        name = self._validate_name_arg(name)
        # when we want to create an empty group
        if not alias:
            self.elements[name] = Group(
                {name: []}, order=self.order, parent=self)
            self.order.update()
            return
        elements = self._validate_alias_arg(alias)
        position = 0 if (before or after) else position

        # create the new Group obj and insert all `elements`
        new_group = Group({name: []}, order=self.order, parent=self)
        new_group.insert(elements)

        # add the new Group to self.elements so that `insert` detects it
        self.elements[name] = new_group
        self.insert(new_group.name, position=position,
                    before=before, after=after)

    def rename(self, name):
        name = self._validate_name_arg(name)

        if self.is_root:
            raise ValueError(
                'Renaming the root Group is not allowed.'
            )

        if name in self.parent.elements:
            raise ValueError(
                'Parent Group \'%s\' already contains an element named \'%s\'.'
                % (self.parent.name, name)
            )

        if name == self.name:
            # Nothing to do.
            return

        # Rename!
        _elements = collections.OrderedDict()
        for current_name, obj in self.parent.elements.items():
            if current_name == self.name:
                _elements[name] = obj
            else:
                _elements[current_name] = obj
        self.name = name
        self.parent.elements = _elements

        # Update!
        self.order.update()

    def move(self, path, position=-1, before=None, after=None):
        position = 0 if (before or after) else position
        path = Path(path)
        if not path.is_absolute:
            raise InvalidPathError(
                'Invalid path %s: only absolute paths are allowed.' % path
            )
        target_group = self.order[str(path)]

        if target_group == self:
            raise InvalidPathError(
                'Invalid path %s: cannot move Group into itself.' % path
            )
        target_group.insert(
            self.name, position=position, before=before, after=after
        )


class Order(object):

    def __init__(self, ds):
        self.ds = ds
        self._hier = None
        self._vars = None
        self._graph = None
        self._sync = True
        self._revision = None

    def _load_hier(self):
        self._hier = self.ds.resource.session.get(
            self.ds.resource.variables.orders.hier
        ).payload
        return self._hier

    def _load_vars(self):
        self._vars = self.ds.resource.variables.by('id')
        return self._vars

    def _load_graph(self):
        self._graph = Group({'__root__': self.hier.graph}, order=self)
        return self._graph

    @property
    def hier(self):
        if self._hier is None:
            self._load_hier()
        return self._hier

    @hier.setter
    def hier(self, _):
        raise TypeError('Unsupported assignment operation')

    @property
    def vars(self):
        if self._vars is None:
            self._load_vars()
        return self._vars

    @vars.setter
    def vars(self, _):
        raise TypeError('Unsupported assignment operation')

    @property
    def graph(self):
        if self._graph is None:
            self._load_graph()
        return self._graph

    @graph.setter
    def graph(self, _):
        raise TypeError('Unsupported assignment operation')

    def get(self):
        # Returns the synchronized hierarchical order graph.
        if self._sync:
            ds_state = self.ds.resource.session.get(
                self.ds.resource.self + 'state/'
            ).payload
            if self._revision is None:
                self._revision = ds_state.body.revision
            elif self._revision != ds_state.body.revision:
                # There's a new dataset revision. Reload the
                # hierarchical order.
                self._revision = ds_state.body.revision
                self._load_hier()
                self._load_graph()
        return self

    def _build_graph_structure(self):

        def _get(group):
            _elements = []
            for obj in group.elements.values():
                if isinstance(obj, Group):
                    _elements.append({
                        obj.name: _get(obj)
                    })
                else:
                    if isinstance(obj, Variable):
                        _id = obj.id
                    else:
                        _id = obj['id']
                    _elements.append('../%s/' % _id)
            return _elements

        return _get(self.graph)

    def update(self):
        updated_order = {
            'element': 'shoji:order',
            'graph': self._build_graph_structure()
        }
        try:
            self.hier.put(updated_order)
        except (pycrunch.ClientError, pycrunch.ServerError) as e:
            # Our update to the Hierarchical Order failed. Better reload.
            self._hier = self._vars = self._graph = None
            self._load_graph()
            raise OrderUpdateError(str(e))

    # Proxy methods for the __root__ Group

    def __str__(self):
        return str(self.graph)

    def __repr__(self):
        return self.__str__()

    def __iter__(self):
        return self.graph.itervalues()

    def itervalues(self):
        return self.graph.itervalues()

    def iterkeys(self):
        return self.graph.iterkeys()

    def keys(self):
        return self.graph.keys()

    def values(self):
        return self.graph.values()

    def items(self):
        return self.graph.items()

    def __getitem__(self, item):
        return self.graph[item]


class CrunchBox(object):
    """
    A CrunchBox representation of boxdata.

    an instance cannot mutate it's metadata directly since boxdata doesn't
    support PATCHing. Instead, simply create a new `CrunchBox` instance with
    the same Filters and Variables. You'll get the same entity from the boxdata
    index with the updated metadata.

    :param shoji_tuple: pycrunch.shoji.Tuple of boxdata
    :param     dataset: scrunch.datasets.Dataset instance

    NOTE: since the boxdata entity is different regarding the mapping of body
          and metadata fields, methods etc... it is made `readonly`.
          Since an `edit` method would need to return a new
          instance (see above) the `__setattr__` method ist incorporated with
          CrunchBox specific messages.

          (an edit method returning an instance would most likely brake user
          expectations)

          In order to have a proper `remove` method we also need the Dataset
          instance.
    """

    WIDGET_URL = 'https://s.crunch.io/widget/index.html#/ds/{id}/'
    DIMENSIONS = dict(height=480, width=600)

    # the attributes on entity.body.metadata
    _METADATA_ATTRIBUTES = {'title', 'notes', 'header', 'footer'}

    _MUTABLE_ATTRIBUTES = _METADATA_ATTRIBUTES

    _IMMUTABLE_ATTRIBUTES = {
        'id', 'user_id', 'creation_time', 'filters', 'variables'}

    # removed `dataset` from the set above since it overlaps with the Dataset
    # instance on self. `boxdata.dataset` simply points to the dataset url

    _ENTITY_ATTRIBUTES = _MUTABLE_ATTRIBUTES | _IMMUTABLE_ATTRIBUTES

    def __init__(self, shoji_tuple, dataset):
        self.resource = shoji_tuple
        self.url = shoji_tuple.entity_url
        self.dataset = dataset

    def __setattr__(self, attr, value):
        """ known attributes should be readonly """

        if attr in self._IMMUTABLE_ATTRIBUTES:
            raise AttributeError(
                "Can't edit attibute '%s'" % attr)
        if attr in self._MUTABLE_ATTRIBUTES:
            raise AttributeError(
                "Can't edit '%s' of a CrunchBox. Create a new one with "
                "the same filters and variables to update its metadata" % attr)
        object.__setattr__(self, attr, value)

    def __getattr__(self, attr):
        if attr in self._METADATA_ATTRIBUTES:
            return self.resource.metadata[attr]

        if attr == 'filters':
            # return a list of `Filters` instead of the filters expr on `body`
            _filters = []
            for obj in self.resource.filters:
                f_url = obj['filter']
                _filters.append(
                    Filter(self.dataset.resource.filters.index[f_url]))
            return _filters

        if attr == 'variables':
            # return a list of `Variables` instead of the where expr on `body`
            _var_urls = []
            _var_map = self.resource.where.args[0].map
            for v in _var_map:
                _var_urls.append(_var_map[v]['variable'])

            return [
                Variable(entity, self.dataset)
                for url, entity in self.dataset._vars
                if url in _var_urls
            ]

        # all other attributes not catched so far
        if attr in self._ENTITY_ATTRIBUTES:
            return self.resource[attr]
        raise AttributeError('CrunchBox has no attribute %s' % attr)

    def __repr__(self):
        return "<CrunchBox: title='{}'; id='{}'>".format(
            self.title, self.id)

    def __str__(self):
        return self.title

    def remove(self):
        self.dataset.resource.session.delete(self.url)

    @property
    def widget_url(self):
        return self.WIDGET_URL.format(id=self.id)

    @widget_url.setter
    def widget_url(self, _):
        """ prevent edits to the widget_url """
        raise AttributeError("Can't edit 'widget_url' of a CrunchBox")

    def iframe(self, logo=None, dimensions=None):
        dimensions = dimensions or self.DIMENSIONS
        widget_url = self.widget_url

        if not isinstance(dimensions, dict):
            raise TypeError('`dimensions` needs to be a dict')

        def _figure(html):
            return '<figure style="text-align:left;" class="content-list-'\
                   'component image">' + '  {}'.format(html) + \
                   '</figure>'

        _iframe = (
            '<iframe src="{widget_url}" width="{dimensions[width]}" '
            'height="{dimensions[height]}" style="border: 1px solid #d3d3d3;">'
            '</iframe>')

        if logo:
            _img = '<img src="{logo}" stype="height:auto; width:200px;'\
                   ' margin-left:-4px"></img>'
            _iframe = _figure(_img) + _iframe

        elif self.title:
            _div = '<div style="padding-bottom: 12px">'\
                   '    <span style="font-size: 18px; color: #444444;'\
                   ' line-height: 1;">' + self.title + '</span>'\
                   '  </div>'
            _iframe = _figure(_div) + _iframe

        return _iframe.format(**locals())


class DatasetSettings(dict):

    def __readonly__(self, *args, **kwargs):
        raise RuntimeError('Please use the change_settings() method instead.')

    __setitem__ = __readonly__
    __delitem__ = __readonly__
    pop = __readonly__
    popitem = __readonly__
    clear = __readonly__
    update = __readonly__
    setdefault = __readonly__
    del __readonly__


class DatasetVariablesMixin(collections.Mapping):
    """
    Handles dataset variable iteration in a dict-like way
    """

    def __getitem__(self, item):
        # Check if the attribute corresponds to a variable alias
        variable = self.resource.variables.by('alias').get(item)
        if variable is None:
            # Variable doesn't exists, must raise a ValueError
            raise ValueError('Dataset %s has no variable with an alias %s' % (
                self.name, item))
        # Variable exists!, return the variable Instance
        return Variable(variable, self)

    def _reload_variables(self):
        """
        Helper that takes care of updating self._vars on init and
        whenever the dataset adds a variable
        """
        self._vars = self.resource.variables.index.items()

    def __iter__(self):
        for var in self._vars:
            yield var

    def __len__(self):
        return len(self._vars)

    def itervalues(self):
        for _, var_tuple in self._vars:
            yield Variable(var_tuple, self)

    def iterkeys(self):
        for var in self._vars:
            yield var[1].name

    def keys(self):
        return list(self.iterkeys())

    def values(self):
        return list(self.itervalues())

    def items(self):
        return zip(self.iterkeys(), self.itervalues())


class Dataset(ReadOnly, DatasetVariablesMixin):
    """
    A pycrunch.shoji.Entity wrapper that provides dataset-specific methods.
    """
    _MUTABLE_ATTRIBUTES = {'name', 'notes', 'description', 'is_published',
                           'archived', 'end_date', 'start_date'}
    _IMMUTABLE_ATTRIBUTES = {'id', 'creation_time', 'modification_time'}
    _ENTITY_ATTRIBUTES = _MUTABLE_ATTRIBUTES | _IMMUTABLE_ATTRIBUTES
    _EDITABLE_SETTINGS = {'viewers_can_export', 'viewers_can_change_weight',
                          'viewers_can_share'}

    def __init__(self, resource):
        """
        :param resource: Points to a pycrunch Shoji Entity for a dataset.
        """
        super(Dataset, self).__init__(resource)
        self._settings = None
        # The `order` property, which provides a high-level API for
        # manipulating the "Hierarchical Order" structure of a Dataset.
        self._order = Order(self)
        # since we no longer have an __init__ on DatasetVariablesMixin because
        # of the multiple inheritance, we just initiate self._vars here
        self._reload_variables()

    def __getattr__(self, item):
        if item in self._ENTITY_ATTRIBUTES:
            return self.resource.body[item]  # Has to exist
        # Default behaviour
        return object.__getattribute__(self, item)

    def __repr__(self):
        return "<Dataset: name='{}'; id='{}'>".format(self.name, self.id)

    def __str__(self):
        return self.name

    @property
    def editor(self):
        try:
            return User(self.resource.follow('editor_url'))
        except pycrunch.lemonpy.ClientError:
            return self.resource.body.current_editor

    @editor.setter
    def editor(self, _):
        # Protect the `editor` from external modifications.
        raise TypeError(
            'Unsupported operation on the editor property'
        )

    @property
    def owner(self):
        owner_url = self.resource.body.owner
        try:
            if '/users/' in owner_url:
                return User(self.resource.follow('owner_url'))
            else:
                return Project(self.resource.follow('owner_url'))
        except pycrunch.lemonpy.ClientError:
            return owner_url

    @owner.setter
    def owner(self, _):
        # Protect `owner` from external modifications.
        raise TypeError(
            'Unsupported operation on the owner property'
        )

    def change_owner(self, user=None, project=None):
        """
        :param user: email or User object
        :param project: id, name or Project object
        :return:
        """
        if user and project:
            raise AttributeError(
                "Must provide user or project. Not both"
            )
        owner_url = None
        if user:
            if not isinstance(user, User):
                user = get_user(user)
            owner_url = user.url
        if project:
            if not isinstance(project, Project):
                project = get_project(project)
            owner_url = project.url

        if not owner_url:
            raise AttributeError("Can't set owner")

        self.resource.patch({'owner': owner_url})
        self.resource.refresh()

    @property
    def order(self):
        return self._order.get()

    @order.setter
    def order(self, _):
        # Protect the `order` from external modifications.
        raise TypeError(
            'Unsupported operation on the Hierarchical Order property'
        )

    @property
    def settings(self):
        if self._settings is None:
            self._load_settings()
        return self._settings

    @settings.setter
    def settings(self, _):
        # Protect the `settings` property from external modifications.
        raise TypeError('Unsupported operation on the settings property')

    @property
    def filters(self):
        _filters = {}
        for f in self.resource.filters.index.values():
            filter_inst = Filter(f)
            _filters[filter_inst.name] = filter_inst
        return _filters

    @filters.setter
    def filters(self, _):
        # Protect the `filters` property from external modifications.
        raise TypeError('Use add_filter method to add filters')

    @property
    def decks(self):
        _decks = {}
        for d in self.resource.decks.index.values():
            deck_inst = Deck(d)
            _decks[deck_inst.id] = deck_inst
        return _decks

    @decks.setter
    def decks(self, _):
        # Protect the `decks` property from external modifications.
        raise TypeError('Use add_deck method to add a new deck')

    @property
    def crunchboxes(self):
        _crunchboxes = []
        for shoji_tuple in self.resource.boxdata.index.values():
            _crunchboxes.append(CrunchBox(shoji_tuple, self))
        return _crunchboxes

    @crunchboxes.setter
    def crunchboxes(self, _):
        # Protect the `crunchboxes` property from direct modifications
        raise TypeError('Use the `create_crunchbox` method to add one')

    def _load_settings(self):
        settings = self.resource.session.get(
            self.resource.fragments.settings).payload
        self._settings = DatasetSettings(
            (_name, _value) for _name, _value in settings.body.items()
        )
        return self._settings

    def change_settings(self, **kwargs):
        incoming_settings = set(kwargs.keys())
        invalid_settings = incoming_settings.difference(self._EDITABLE_SETTINGS)
        if invalid_settings:
            raise ValueError(
                'Invalid or read-only settings: %s'
                % ','.join(list(invalid_settings))
            )

        settings_payload = {
            setting: kwargs[setting] for setting in incoming_settings
        }
        if settings_payload:
            self.resource.session.patch(
                self.resource.fragments.settings,
                json.dumps(settings_payload),
                headers={'Content-Type': 'application/json'}
            )
            self._settings = None

    def edit(self, **kwargs):
        for key in kwargs:
            if key not in self._MUTABLE_ATTRIBUTES:
                raise AttributeError("Can't edit attibute %s of variable %s" % (
                    key, self.name
                ))
            if key in ['start_date', 'end_date'] and \
                    (isinstance(kwargs[key], datetime.date) or
                     isinstance(kwargs[key], datetime.datetime)
                     ):
                kwargs[key] = kwargs[key].isoformat()

        return self.resource.edit(**kwargs)

    def delete(self):
        """
        Delete a dataset.
        TODO: Shouldn't be possible if this is a streamed dataset.
        :return:
        """
        logging.debug("Deleting dataset %s (%s)." % (self.name, self.id))
        self.resource.delete()
        logging.debug("Deleted dataset.")

    def change_editor(self, user):
        """
        Change the current editor of the Crunch dataset.

        Parameters
        ----------
        :param user:
            The email address, the crunch url or a User instance of the user
            who should be set as the new current editor of the given dataset.

        :returns: None
        """

        def _host_from_url(url):
            resolved = urlsplit(url)
            return resolved.hostname

        def _to_url(email):
            api_users = 'https://{}/api/users/'.format(
                _host_from_url(self.resource.self)
            )
            user_url = None

            users = self.resource.session.get(api_users).payload['index']

            for url, user in six.iteritems(users):
                if user['email'] == email:
                    user_url = url
                    self.resource.patch({'current_editor': url})
                    break
            assert user_url is not None, 'Unable to resolve user url'

            return user_url

        def _is_url(u):
            return u.startswith('https://') or u.startswith('http://')

        if isinstance(user, User):
            user = user.url
        user_url = user if _is_url(user) else _to_url(user)

        self.resource.patch({'current_editor': user_url})
        self.resource.refresh()

    def stream_rows(self, columns):
        """
        Receives a dict with columns of values to add and streams them
         into the dataset. Client must call .push_rows(n) later or wait until
         Crunch automatically processes the batch.

        Returns the total of rows streamed
        """
        importer = Importer()
        count = len(list(columns.values())[0])
        for x in range(count):
            importer.stream_rows(self.resource,
                                 {a: columns[a][x] for a in columns})
        return count

    def push_rows(self, count=None):
        """
        Batches in the rows that have been recently streamed. This forces
        the rows to appear in the dataset instead of waiting for crunch
        automatic batcher process.
        """
        if bool(self.resource.stream.body.pending_messages):
            self.resource.batches.create({
                'element': 'shoji:entity',
                'body': {
                    'stream': count,
                    'type': 'ldjson'
                }
            })

    def exclude(self, expr=None):
        """
        Given a dataset object, apply an exclusion filter to it (defined as an
        expression string).

        If the `expr` parameter is None, an empty expression object is sent
        as part of the PATCH request, which effectively removes the exclusion
        filter (if any).

        Exclusion filters express logic that defines a set of rows that should be
        dropped from the dataset. The rows aren't permanently deleted---you can
        recover them at any time by removing the exclusion filter---but they are
        omitted from all views and calculations, as if they had been deleted.

        Note that exclusion filters work opposite from how "normal" filters work.
        That is, a regular filter expression defines the subset of rows to operate
        on: it says "keep these rows." An exclusion filter defines which rows to
        omit. Applying a filter expression as a query filter will have the
        opposite effect if applied as an exclusion. Indeed, applying it as both
        query filter and exclusion at the same time will result in 0 rows.
        """
        if isinstance(expr, six.string_types):
            expr_obj = parse_expr(expr)
            expr_obj = process_expr(expr_obj, self.resource)  # cause we need URLs
        elif expr is None:
            expr_obj = {}
        else:
            expr_obj = expr
        return self.resource.session.patch(
            self.resource.fragments.exclusion,
            data=json.dumps(dict(expression=expr_obj))
        )

    def get_exclusion(self):
        # make sure there is an expression
        expr = self.resource.exclusion.get('body').get('expression')
        if not expr:
            return None
        return prettify(self.resource.exclusion.body.expression, self)

    def add_filter(self, name, expr, public=False):
        payload = dict(element='shoji:entity',
                       body=dict(name=name,
                                 expression=process_expr(parse_expr(expr), self.resource),
                                 is_public=public))
        new_filter = self.resource.filters.create(payload)
        return self.filters[new_filter.body['name']]

    def add_deck(self, name, description="", public=False):
        payload = dict(element='shoji:entity',
                       body=dict(name=name,
                                 description=description,
                                 is_public=public))
        new_deck = self.resource.decks.create(payload)
        return self.decks[new_deck.self.split('/')[-2]]

    def create_single_response(self, categories, name, alias, description='',
                               missing=True, notes=''):
        """
        Creates a categorical variable deriving from other variables.
        Uses Crunch's `case` function.
        """
        cases = []
        for cat in categories:
            cases.append(cat.pop('case'))

        if not hasattr(self.resource, 'variables'):
            self.resource.refresh()

        args = [{
            'column': [c['id'] for c in categories],
            'type': {
                'value': {
                    'class': 'categorical',
                    'categories': categories}}}]

        for cat in args[0]['type']['value']['categories']:
            cat.setdefault('missing', False)

        if missing:
            args[0]['column'].append(-1)
            args[0]['type']['value']['categories'].append(dict(
                id=-1,
                name='No Data',
                numeric_value=None,
                missing=True))

        more_args = []
        for case in cases:
            more_args.append(parse_expr(case))

        more_args = process_expr(more_args, self.resource)

        expr = dict(function='case', args=args + more_args)

        payload = dict(element='shoji:entity',
                       body=dict(alias=alias,
                                 name=name,
                                 expr=expr,
                                 description=description,
                                 notes=notes))

        new_var = self.resource.variables.create(payload)
        # needed to update the variables collection
        self._reload_variables()
        # return the variable instance
        return self[new_var['body']['alias']]

    def create_multiple_response(self, responses, name, alias, description='',
                                 notes=''):
        """
        Creates a Multiple response (array) using a set of rules for each
         of the responses(subvariables).
        """
        responses_map = collections.OrderedDict()
        responses_map_ids = []
        for resp in responses:
            case = resp['case']
            if isinstance(case, six.string_types):
                case = process_expr(parse_expr(case), self.resource)

            resp_id = '%04d' % resp['id']
            responses_map_ids.append(resp_id)
            responses_map[resp_id] = case_expr(
                case,
                name=resp['name'],
                alias='%s_%d' % (alias, resp['id'])
            )

        payload = {
            'element': 'shoji:entity',
            'body': {
                'name': name,
                'alias': alias,
                'description': description,
                'notes': notes,
                'derivation': {
                    'function': 'array',
                    'args': [{
                        'function': 'select',
                        'args': [
                            {'map': responses_map},
                            {'value': responses_map_ids}
                        ]
                    }]
                }
            }
        }

        new_var = self.resource.variables.create(payload)
        # needed to update the variables collection
        self._reload_variables()
        # return an instance of Variable
        return self[new_var['body']['alias']]

    def copy_variable(self, variable, name, alias):
        SUBVAR_ALIAS = re.compile(r'.+_(\d+)$')

        def subrefs(_variable, _alias):
            # In the case of MR variables, we want the copies' subvariables
            # to have their aliases in the same pattern and order that the
            # parent's are, that is `parent_alias_#`.
            _subreferences = []
            for subvar in _variable.resource.subvariables.index.values():
                sv_alias = subvar['alias']
                match = SUBVAR_ALIAS.match(sv_alias)
                if match:  # Does this var have the subvar pattern?
                    suffix = int(match.groups()[0], 10)  # Keep the position
                    sv_alias = subvar_alias(_alias, suffix)

                _subreferences.append({
                    'name': subvar['name'],
                    'alias': sv_alias
                })
            return _subreferences

        if variable.resource.body.get('derivation'):
            # We are dealing with a derived variable, we want the derivation
            # to be executed again instead of doing a `copy_variable`
            derivation = abs_url(variable.resource.body['derivation'],
                                 variable.resource.self)
            derivation.pop('references', None)
            payload = {
                'element': 'shoji:entity',
                'body': {
                    'name': name,
                    'alias': alias,
                    'derivation': derivation
                }
            }

            if variable.type == _MR_TYPE:
                # We are re-executing a multiple_response derivation.
                # We need to update the complex `array` function expression
                # to contain the new suffixed aliases. Given that the map is
                # unordered, we have to iterated and find a name match.
                subvars = payload['body']['derivation']['args'][0]['args'][0]['map']
                subreferences = subrefs(variable, alias)
                for subref in subreferences:
                    for subvar_pos in subvars:
                        subvar = subvars[subvar_pos]
                        if subvar['references']['name'] == subref['name']:
                            subvar['references']['alias'] = subref['alias']
                            break
        else:
            payload = {
                'element': 'shoji:entity',
                'body': {
                    'name': name,
                    'alias': alias,
                    'derivation': {
                        'function': 'copy_variable',
                        'args': [{
                            'variable': variable.resource.self
                        }]
                    }
                }
            }
            if variable.type == _MR_TYPE:
                subreferences = subrefs(variable, alias)
                payload['body']['derivation']['references'] = {
                    'subreferences': subreferences
                }

        new_var = self.resource.variables.create(payload)
        # needed to update the variables collection
        self._reload_variables()
        # return an instance of Variable
        return self[new_var['body']['alias']]

    def combine_categories(self, variable, map, categories, missing=None, default=None,
                           name='', alias='', description=''):
        if not alias or not name:
            raise ValueError("Name and alias are required")
        if variable.type in _MR_TYPE:
            return self.combine_multiple_response(variable, map, categories, name=name,
                                                  alias=alias, description=description)
        else:
            return self.combine_categorical(variable, map, categories, missing, default,
                                            name=name, alias=alias, description=description)

    def combine_categorical(self, variable, map, categories=None, missing=None,
                            default=None, name='', alias='', description=''):
        """
        Create a new variable in the given dataset that is a recode
        of an existing variable
            map={
                1: (1, 2),
                2: 3,
                3: (4, 5)
            },
            default=9,
            missing=[-1, 9],
            categories={
                1: "low",
                2: "medium",
                3: "high",
                9: "no answer"
            },
            missing=9
        """
        if isinstance(variable, six.string_types):
            variable = self[variable]

        # TODO: Implement `default` parameter in Crunch API
        combinations = combinations_from_map(map, categories or {}, missing or [])
        payload = _VARIABLE_PAYLOAD_TMPL.copy()
        payload['body']['name'] = name
        payload['body']['alias'] = alias
        payload['body']['description'] = description
        payload['body']['derivation'] = combine_categories_expr(
            variable.resource.self, combinations)

        # this returns an entity
        new_var = self.resource.variables.create(payload)
        # needed to update the variables collection
        self._reload_variables()
        # at this point we are returning a Variable instance
        return self[new_var['body']['alias']]

    def combine_multiple_response(self, variable, map, categories=None, default=None,
                                  name='', alias='', description=''):
        """
        Creates a new variable in the given dataset that combines existing
        responses into new categorized ones

            map={
                1: 1,
                2: [2, 3, 4]
            },
            categories={
                1: "online",
                2: "notonline"
            }

        """
        if isinstance(variable, six.string_types):
            parent_alias = variable
            variable = self[variable]
        else:
            parent_alias = variable.alias

        # TODO: Implement `default` parameter in Crunch API
        responses = responses_from_map(variable, map, categories or {}, alias,
                                       parent_alias)
        payload = _VARIABLE_PAYLOAD_TMPL.copy()
        payload['body']['name'] = name
        payload['body']['alias'] = alias
        payload['body']['description'] = description
        payload['body']['derivation'] = combine_responses_expr(
            variable.resource.self, responses)

        new_var = self.resource.variables.create(payload)
        # needed to update the variables collection
        self._reload_variables()
        # return an instance of Variable
        return self[new_var['body']['alias']]

    def create_savepoint(self, description):
        """
        Creates a savepoint on the dataset.

        :param description:
            The description that should be given to the new savepoint. This
            function will not let you create a new savepoint with the same
            description as any other savepoint.

        :returns: None
        """
        if len(self.resource.savepoints.index) > 0:
            if description in self.savepoint_attributes('description'):
                raise KeyError(
                    "A checkpoint with the description '{}' already"
                    " exists.".format(description)
                )

        self.resource.savepoints.create({
            'element': 'shoji:entity',
            'body': {'description': description}
        })

    def load_savepoint(self, description=None):
        """
        Load a savepoint on the dataset.

        :param description: default=None
            The description that identifies which savepoint to be loaded.
            When loading a savepoint, all savepoints that were saved after
            the loaded savepoint will be destroyed permanently.

        :returns: None
        """

        if description is None:
            description = 'initial import'
        elif description not in self.savepoint_attributes('description'):
            raise KeyError(
                "No checkpoint with the description '{}'"
                " exists.".format(description)
            )

        revert = self.resource.savepoints.by('description').get(description).revert
        self.resource.session.post(revert)

    def savepoint_attributes(self, attrib):
        """
        Return list of attributes from the given dataset's savepoints.

        :param attrib:
            The attribute to be returned for each savepoint in the given
            dataset. Available attributes are:
                'creation_time'
                'description'
                'last_update'
                'revert'
                'user_name'
                'version'
        """

        if len(self.resource.savepoints.index) == 0:
            return []
        else:
            attribs = [
                cp[attrib]
                for url, cp in six.iteritems(self.resource.savepoints.index)
            ]

            return attribs

    def fork(self, description=None, name=None, is_published=False,
             preserve_owner=False, **kwargs):
        """
        Create a fork of ds and add virgin savepoint.

        :param description: str, default=None
            If given, the description to be applied to the fork. If not
            given the description will be copied from ds.
        :param name: str, default=None
            If given, the name to be applied to the fork. If not given a
            default name will be created which numbers the fork based on
            how many other forks there are on ds.
        :param is_published: bool, default=False
            If True, the fork will be visible to viewers of ds. If False it
            will only be viewable to editors of ds.
        :param preserve_owner: bool, default=False
            If True, the owner of the fork will be the same as the parent
            dataset. If the owner of the parent dataset is a Crunch project,
            then it will be preserved regardless of this parameter.

        :returns _fork: scrunch.datasets.Dataset
            The forked dataset.
        """

        nforks = len(self.resource.forks.index)
        if name is None:
            name = "FORK #{} of {}".format(nforks + 1, self.resource.body.name)
        if description is None:
            description = self.resource.body.description

        body = dict(
            name=name,
            description=description,
            is_published=is_published,
            **kwargs
        )
        # not returning a dataset
        _fork = self.resource.forks.create({"body": body}).refresh()
        fork = Dataset(_fork)

        if preserve_owner or '/api/projects/' in self.resource.body.owner:
            try:
                _fork.patch({'owner': self.resource.body.owner})
                _fork.refresh()
            except (pycrunch.ClientError, pycrunch.ServerError):
                # Don't fail if the fork's owner cannot be set to be the same
                # as the parent dataset.
                pass

        return fork

    def merge(self, fork_id=None, autorollback=True):
        """
        :param fork_id: str or int
            can either be the fork id, name or its number as string or int

        :param autorollback: bool, default=True
            if True the original dataset is rolled back to the previous state
            in case of a merge conflict.
            if False the dataset and fork are beeing left 'dirty'
        """
        if isinstance(fork_id, int) or (
                isinstance(fork_id, six.string_types) and
                fork_id.isdigit()):
            fork_id = "FORK #{} of {}".format(fork_id, self.resource.body.name)

        elif fork_id is None:
            raise ValueError('fork id, name or number missing')

        fork_index = self.resource.forks.index

        forks = [f for f in fork_index
                 if fork_index[f].get('name') == fork_id or
                 fork_index[f].get('id') == fork_id]
        if len(forks) == 1:
            fork_url = forks[0]
        else:
            raise ValueError(
                "Couldn't find a (unique) fork. "
                "Please try again using its id")

        body = dict(
            dataset=fork_url,
            autorollback=autorollback
        )
        self.resource.actions.post(body)

    def forks_dataframe(self):
        """
        Return a dataframe summarizing the forks on the dataset.

        :returns _forks : pandas.DataFrame
            A DataFrame representation of all attributes from all forks
            on the given dataset.
        """

        if len(self.resource.forks.index) == 0:
            return None
        else:
            _forks = pd.DataFrame(
                [fk for url, fk in six.iteritems(self.resource.forks.index)]
            )
            _forks = _forks[[
                'name',
                'description',
                'is_published',
                'owner_name',
                'current_editor_name',
                'creation_time',
                'modification_time',
                'id'
            ]]
            _forks['creation_time'] = pd.to_datetime(_forks['creation_time'])
            _forks['modification_time'] = pd.to_datetime(_forks['modification_time'])
            _forks.sort(columns='creation_time', inplace=True)

            return _forks

    def delete_forks(self):
        """
        Deletes all the forks on the dataset. CANNOT BE UNDONE!
        """

        for fork in six.itervalues(self.resource.forks.index):
            fork.entity.delete()

    def export(self, path, format='csv', filter=None, variables=None,
               hidden=False, options=None, metadata_path=None, timeout=None):
        """
        Downloads a dataset as CSV or as SPSS to the given path. This
        includes hidden variables.

        Dataset viewers can't download hidden variables so we default
        to False. Dataset editors will need to add hidden=True if they
        need this feature.

        By default, categories in CSV exports are provided as id's.
        """
        valid_options = ['use_category_ids', 'prefix_subvariables',
                         'var_label_field', 'missing_values']

        # Only CSV and SPSS exports are currently supported.
        if format not in ('csv', 'spss'):
            raise ValueError(
                'Invalid format %s. Allowed formats are: "csv" and "spss".'
                % format
            )

        if format == 'csv':
            # Default options for CSV exports.
            export_options = {'use_category_ids': True}
        else:
            # Default options for SPSS exports.
            export_options = {
                'prefix_subvariables': False,
                'var_label_field': 'description'
            }

        # Validate the user-provided export options.
        options = options or {}
        if not isinstance(options, dict):
            raise ValueError(
                'The options argument must be a dictionary.'
            )

        for k in options.keys():
            if k not in valid_options:
                raise ValueError(
                    'Invalid options for format "%s": %s.'
                    % (format, ','.join(k))
                )
        if 'var_label_field' in options \
                and not options['var_label_field'] in ('name', 'description'):
            raise ValueError(
                'The "var_label_field" export option must be either "name" '
                'or "description".'
            )

        # All good. Update the export options with the user-provided values.
        export_options.update(options)

        # the payload should include all hidden variables by default
        payload = {'options': export_options}

        # Option for exporting metadata as json
        if metadata_path is not None:
            metadata = self.resource.table['metadata']
            if variables is not None:
                if sys.version_info >= (3, 0):
                    metadata = {
                        key: value
                        for key, value in metadata.items()
                        if value['alias'] in variables
                    }
                else:
                    metadata = {
                        key: value
                        for key, value in metadata.iteritems()
                        if value['alias'] in variables
                    }
            with open(metadata_path, 'w+') as f:
                json.dump(metadata, f, sort_keys=True)

        # add filter to rows if passed
        if filter:
            if isinstance(filter, Filter):
                payload['filter'] = {'filter': filter.resource.self}
            else:
                payload['filter'] = process_expr(
                    parse_expr(filter), self.resource
                )

        # convert variable list to crunch identifiers
        if variables and isinstance(variables, list):
            id_vars = []
            for var in variables:
                id_vars.append(self[var].url)
            if len(id_vars) != len(variables):
                LOG.debug(
                    "Variables passed: %s Variables detected: %s"
                    % (variables, id_vars)
                )
                raise AttributeError("At least a variable was not found")
            # Now build the payload with selected variables
            payload['where'] = {
                'function': 'select',
                'args': [{
                    'map': {
                        x: {'variable': x} for x in id_vars
                    }
                }]
            }
        # hidden is mutually exclusive with
        # variables to include in the download
        if hidden and not variables:
            if not self.resource.body.permissions.edit:
                raise AttributeError("Only Dataset editors can export hidden variables")
            payload['where'] = {
                'function': 'select',
                'args': [{
                    'map': {
                        x: {'variable': x}
                        for x in self.resource.variables.index.keys()
                    }
                }]
            }

        progress_tracker = pycrunch.progress.DefaultProgressTracking(timeout)
        url = export_dataset(
            dataset=self.resource,
            options=payload,
            format=format,
            progress_tracker=progress_tracker
        )
        download_file(url, path)

    def join(self, left_var, right_ds, right_var, columns=None,
             filter=None, wait=True):
        """
        Joins a given variable. In crunch joins are left joins, where
        left is the dataset variable and right is other dataset variable.
        For more information see:
        http://docs.crunch.io/?http#merging-and-joining-datasets

        :param: columns: Specify a list of variables from right dataset
        to bring in the merge:
        http://docs.crunch.io/?http#joining-a-subset-of-variables

        :param: wait: Wait for the join progress to finish by polling
        or simply return a url to the progress resource

        :param: filter: Filters out rows based on the given expression,
        or on a given url for an existing filter. TODO: for the moment
        we only allow expressions
        """
        right_var_url = right_ds[right_var].url
        left_var_url = self[left_var].url
        # this dictionary sets the main part of the join
        adapter = {
            'function': 'adapt',
            'args': [
                {'dataset': right_ds.url},
                {'variable': right_var_url},
                {'variable': left_var_url}
            ]
        }

        # wrap the adapter method on a shoji and body entity
        payload = {
            'element': 'shoji:entity',
            'body': adapter
        }

        if columns and isinstance(columns, list):
            # overwrite body to new format
            payload['body'] = {
                'frame': adapter,
                'function': 'select',
                'args': [
                    {'map': {}}
                ]
            }
            # add the individual variable columns to the payload
            for var in columns:
                var_url = right_ds[var].url
                payload['body']['args'][0]['map'][var_url] = {'variable': var_url}

        if filter:
            # in the case of a filter, convert it to crunch
            # and attach the filter to the payload
            expr = process_expr(parse_expr(filter), right_ds)
            payload['body']['filter'] = {'expression': expr}

        progress = self.resource.variables.post(payload)
        # poll for progress to finish or return the url to progress
        if wait:
            return wait_progress(r=progress, session=self.resource.session, entity=self)
        return progress.json()['value']

    def create_numeric(self, alias, name, derivation, description='', notes=''):
        """
        Used to create new numeric variables using Crunchs's derived expressions
        """

        expr = parse_expr(derivation)

        if not hasattr(self.resource, 'variables'):
            self.resource.refresh()

        payload = dict(
            element='shoji:entity',
            body=dict(
                alias=alias,
                name=name,
                derivation=expr,
                description=description,
                notes=notes
            )
        )

        self.resource.variables.create(payload)
        # needed to update the variables collection
        self._reload_variables()
        # return the variable instance
        return self[alias]

    def create_categorical(self, categories, alias, name, multiple,
                           description='', notes=''):
        """
        Used to create new categorical variables using Crunchs's `case`
        function

        Will create either categorical variables or multiple response depending
        on the `multiple` parameter.
        """
        if multiple:
            return self.create_multiple_response(
                categories, alias=alias, name=name, description=description,
                notes=notes)
        else:
            return self.create_single_response(
                categories, alias=alias, name=name, description=description,
                notes=notes)

    def create_crunchbox(
            self, title='', header='', footer='', notes='',
            filters=None, variables=None, force=False, min_base_size=None,
            palette=None):
        """
        create a new boxdata entity for a CrunchBox.

        NOTE: new boxdata is only created when there is a new combination of
        where and filter data.

        Args:
            title       (str): Human friendly identifier
            notes       (str): Other information relevent for this CrunchBox
            header      (str): header information for the CrunchBox
            footer      (str): footer information for the CrunchBox
            filters    (list): list of filter names or `Filter` instances
            where      (list): list of variable aliases or `Variable` instances
                               If `None` all variables will be included.
            min_base_size (int): min sample size to display values in graph
            palette     dict : dict of colors as documented at docs.crunch.io
                i.e.
                {
                    "brand": ["#111111", "#222222", "#333333"],
                    "static_colors": ["#444444", "#555555", "#666666"],
                    "base": ["#777777", "#888888", "#999999"],
                    "category_lookup": {
                        "category name": "#aaaaaa",
                        "another category:": "bbbbbb"
                }

        Returns:
            CrunchBox (instance)
        """

        if filters:
            if not isinstance(filters, list):
                raise TypeError('`filters` argument must be of type `list`')

            # ensure we only have `Filter` instances
            filters = [
                f if isinstance(f, Filter) else self.filters[f]
                for f in filters
            ]

            if any(not f.is_public
                    for f in filters):
                raise ValueError('filters need to be public')

            filters = [
                {'filter': f.resource.self}
                for f in filters
            ]

        if variables:
            if not isinstance(variables, list):
                raise TypeError('`variables` argument must be of type `list`')

            # ensure we only have `Variable` Tuples
            # NOTE: if we want to check if variables are public we would have
            # to use Variable instances instead of their Tuple representation.
            # This would cause additional GET's
            variables = [
                var.shoji_tuple if isinstance(var, Variable)
                else self.resource.variables.by('alias')[var]
                for var in variables
            ]

            variables = dict(
                function='select',
                args=[
                    {'map': {
                        v.id: {'variable': v.entity_url}
                        for v in variables
                    }}
                ])

        if not title:
            title = 'CrunchBox for {}'.format(str(self))

        payload = dict(
            element='shoji:entity',
            body=dict(
                where=variables,
                filters=filters,
                force=force,
                title=title,
                notes=notes,
                header=header,
                footer=footer)
        )

        if min_base_size:
            payload['body'].setdefault('display_settings', {}).update(
                dict(minBaseSize=dict(value=min_base_size)))
        if palette:
            payload['body'].setdefault('display_settings', {}).update(
                dict(palette=palette))

        # create the boxdata
        self.resource.boxdata.create(payload)

        # NOTE: the entity from the response is a bit different compared to
        # others, i.e. no id, no delete method, different entity_url...
        # For now, return the shoji_tuple from the index
        for shoji_tuple in self.resource.boxdata.index.values():
            if shoji_tuple.metadata.title == title:
                return CrunchBox(shoji_tuple, self)

    def delete_crunchbox(self, **kwargs):
        """ deletes crunchboxes on matching kwargs """
        match = False
        for key in kwargs:
            if match:
                break
            for crunchbox in self.crunchboxes:
                attr = getattr(crunchbox, key, None)
                if attr and attr == kwargs[key]:
                    crunchbox.remove()
                    match = True
                    break


class DatasetSubvariablesMixin(DatasetVariablesMixin):
    """
    Handles a variable subvariables iteration in a dict-like way
    """

    def __getitem__(self, item):
        # Check if the attribute corresponds to a variable alias
        subvariable = self.resource.subvariables.by('alias').get(item)
        if subvariable is None:
            # subvariable doesn't exists, must raise a ValueError
            raise KeyError(
                'Variable %s has no subvariable with an alias %s' % (self.name,
                                                                     item))
        # subvariable exists!, return the subvariable Instance
        return Variable(subvariable, self)

    def __iter__(self):
        """
        Iterable of ordered subvariables
        """
        sv_index = self.resource.subvariables.index
        for sv in self.resource['body']['subvariables']:
            yield sv_index[sv]

    def __len__(self):
        return len(self.resource.subvariables.index)

    def itervalues(self):
        for _, var_tuple in self.resource.subvariables.index.items():
            yield Variable(var_tuple, self)

    def iterkeys(self):
        for var in self.resource.subvariables.index.items():
            yield var[1].name

    def get_cube(self, dimensions=[], measures=None, filter=[], weight=None):
        """
        @param dimensions: list of dicts:
                    variable (alias),
            TODO    a function over it,
            TODO    a traversal of its subvariables
            TODO    a combination of multiple variables (A + B)
                    see http://docs.crunch.io/#dimensions
        @param measures: dict of named functions,
                         defaults to 'cube_count'
            i.e.:
            {"count": {"function": "cube_count", "args": []}}}

            {
                "mean": {
                    "function": "cube_mean",
                    "args": [
                        {"variable": "var.url"}
                    ]
                }
            }

            {
                "stddev": {
                    "function": "cube_stddev",
                    "args": [
                        {"variable": "var.url"}
                    ]
                }
            }

            {
                "mean": {
                    "function": "cube_mean",
                    "args": [{
                        "function": "cast",
                        "args": [
                            {"variable": "categorical_var.url"},
                            {"class": "numeric"}
                        ]
                    }]
                }
            }
        """
        # MEASURES_MAP = dict(
        #     count='cube_count',
        #     mean='cube_mean',
        #     stddev='cube_stddev'
        # )

        _dimensions = []
        for d in dimensions:
            var = d.get('variable')
            if var:
                var = self[var]  # alias is expected
                subvars = var.shoji_tuple.get('subvariables')
                if subvars:
                    _dimensions.append({'each': var.url})
                    if var.type == 'multiple_response':
                        _dimensions.append({
                            'function': 'selections',
                            'args': [
                                {'variable': var.url}
                            ]
                        })

                if var.type in ('categorical', 'categorical_array', 'text'):
                    _dimensions.append({'variable': var.url})

            func = d.get('function')
            if func:
                # TODO: for now, just append it as passed. var.url needed here!
                # i.e.:
                # - text: {'function': 'bin', 'args': [{'variable': url}]}
                # - datetime:
                #       {
                #           'function': 'rollup',
                #           'args': [
                #               {'variable': url},
                #               {'value': variable.rollup_resolution}
                #           ]
                #       }

                _dimensions.append(d)

        # TODO: simplify the usage of measures
        # perhaps a list of dicts like:
        # [{'count': 'var.url'}, {'mean': 'var.url'}]
        # which uses MEASURES_MAP and expands 'mean' in case of a categorical
        _measures = measures or {
            'count': {
                'function': 'cube_count',
                'args': []
            }
        }

        payload = dict(
            dimensions=_dimensions,
            measures=_measures,
            weight=weight
        )
        url = self.url + 'cube/'
        query = '?filter=%s&query=%s' % (json.dumps(filter),
                                         json.dumps(payload))
        return self.resource.session.get(url + query).json()


class Variable(ReadOnly, DatasetSubvariablesMixin):
    """
    A pycrunch.shoji.Entity wrapper that provides variable-specific methods.
    """
    _MUTABLE_ATTRIBUTES = {'name', 'description',
                           'view', 'notes', 'format'}
    _IMMUTABLE_ATTRIBUTES = {'id', 'alias', 'type', 'discarded'}
    # We won't expose owner and private
    # categories in immutable. IMO it should be handled separately
    _ENTITY_ATTRIBUTES = _MUTABLE_ATTRIBUTES | _IMMUTABLE_ATTRIBUTES
    _OVERRIDDEN_ATTRIBUTES = {'categories'}

    CATEGORICAL_TYPES = {'categorical', 'multiple_response', 'categorical_array'}

    def __init__(self, var_tuple, dataset):
        """
        :param var_tuple: A Shoji Tuple for a dataset variable
        :param dataset: a Dataset() object instance
        """
        self.shoji_tuple = var_tuple
        self.is_instance = False
        self._resource = None
        self.url = var_tuple.entity_url
        self.dataset = dataset

    @property
    def resource(self):
        if not self.is_instance:
            self._resource = self.shoji_tuple.entity
            self.is_instance = True
        return self._resource

    def __getattr__(self, item):
        # don't access self.resource unless necessary
        if hasattr(self.shoji_tuple, item):
            return self.shoji_tuple[item]
        if item in self._ENTITY_ATTRIBUTES - self._OVERRIDDEN_ATTRIBUTES:
            try:
                return self.resource.body[item]  # Has to exist
            except KeyError:
                raise AttributeError("Variable does not have attribute %s" % item)
        return super(Variable, self).__getattribute__(item)

    def edit(self, **kwargs):
        for key in kwargs:
            if key not in self._MUTABLE_ATTRIBUTES:
                raise AttributeError("Can't edit attribute %s of variable %s" % (
                    key, self.name
                ))
        return self.resource.edit(**kwargs)

    def __repr__(self):
        return "<Variable: name='{}'; id='{}'>".format(self.name, self.id)

    def __str__(self):
        return self.name

    @property
    def categories(self):
        if self.resource.body['type'] not in self.CATEGORICAL_TYPES:
            raise TypeError("Variable of type %s do not have categories" % self.resource.body.type)
        return CategoryList._from(self.resource)

    def hide(self):
        LOG.debug("HIDING")
        self.resource.edit(discarded=True)

    def unhide(self):
        LOG.debug("UNHIDING")
        self.resource.edit(discarded=False)

    def combine(self, alias=None, map=None, names=None, default='missing',
                name=None, description=None):
        # DEPRECATED - USE Dataset.combine*
        """
        Implements SPSS-like recode functionality for Crunch variables.

        This method combines Crunch's `combine_categories` and
        `combine_responses` in a single method when applied to a variable
        that is deemed as ~categorical~ by the user.
        """
        if alias is None:
            raise TypeError('Missing alias for the recoded variable')
        if map is None:
            raise TypeError('Missing recode map')
        if not isinstance(map, dict) or not map:
            raise ValueError('Invalid recode map')
        if default not in ('missing', 'copy'):
            raise ValueError(
                'The "default" argument must be either "missing" or "copy"'
            )

        if 'body' not in self.resource:
            self.resource.refresh()

        if self.resource.body.type not in ('categorical', 'categorical_array',
                                           _MR_TYPE):
            raise TypeError(
                'Only categorical, categorical_array and multiple_response '
                'variables are supported'
            )

        if name is None:
            name = self.resource.body.name + ' (recoded)'

        if description is None:
            description = self.resource.body.description

        if self.resource.body.type in ('categorical', 'categorical_array'):
            # On this case perform a `combine_categories` operation

            if names is None:
                raise TypeError('Missing category names')

            processed_categories = list()
            category_defs = list()
            category_defs_by_id = dict()
            default_name = 'Missing'
            existing_categories_by_id = dict()
            existing_categories_by_name = dict()
            for existing_category in self.resource.body.get('categories', []):
                _id = existing_category['id']
                _name = existing_category['name']
                existing_categories_by_id[_id] = existing_category
                existing_categories_by_id[_name] = existing_category

            # 1. Basic category definitions.
            for _id, value in map.items():
                if isinstance(_id, int):
                    if not isinstance(value, (list, tuple, int,
                                              six.string_types, range)):
                        raise ValueError('Invalid mapped value')
                    if isinstance(value, (int, six.string_types)):
                        value = [value]

                    processed_value = []
                    for element in value:
                        if isinstance(element, six.string_types):
                            try:
                                element = existing_categories_by_name[element]
                            except KeyError:
                                raise ValueError(
                                    'Invalid category name %s' % element
                                )
                            assert isinstance(element, int)
                        if isinstance(element, int):
                            if element not in existing_categories_by_id:
                                raise ValueError(
                                    'Invalid numeric code %s' % element
                                )
                        else:
                            raise ValueError(
                                'Invalid mapped value %s' % element
                            )
                        processed_value.append(element)

                    category = {
                        'id': _id,
                        'name': str(_id),
                        'missing': False,
                        'combined_ids': processed_value
                    }
                    category_defs.append(category)
                    category_defs_by_id[_id] = category
                    processed_categories.extend(list(value))
            category_defs = sorted(category_defs, key=lambda c: c['id'])

            # 2. Add category names (if defined).
            if type(names) in (list, tuple):
                for i, category_name in enumerate(names):
                    if i < len(category_defs):
                        category_defs[i]['name'] = category_name
                    elif i == len(category_defs):
                        default_name = category_name
            elif isinstance(names, dict):
                for _id, category_name in names.items():
                    if _id in category_defs_by_id:
                        category_defs_by_id[_id]['name'] = category_name

            # 3. Add the "missing" stuff.
            missing_category = {
                'id': max(category_defs_by_id.keys()) + 1,
                'name': default_name,
                'missing': True,
                'combined_ids': []
            }
            for existing_category in self.resource.body.get('categories', []):
                _id = existing_category['id']
                if _id not in processed_categories:
                    if default == 'missing':
                        missing_category['combined_ids'].append(_id)
                    elif default == 'copy':
                        category = {
                            'id': _id,
                            'name': existing_category['name'],
                            'missing': existing_category['missing'],
                            'combined_ids': [_id]
                        }
                        category_defs.append(category)
                        category_defs_by_id[_id] = category
                    processed_categories.append(_id)

            if default == 'missing':
                category_defs.append(missing_category)

            # 4. Create the recoded variable.
            payload = _VARIABLE_PAYLOAD_TMPL.copy()
            payload['body']['name'] = name
            payload['body']['alias'] = alias
            payload['body']['description'] = description
            payload['body']['expr']['function'] = 'combine_categories'
            payload['body']['expr']['args'] = [
                {
                    'variable': self.resource['self']
                },
                {
                    'value': category_defs
                }
            ]
        else:  # multiple_response
            # Perform a `combine_responses` derivation
            subreferences = self.resource.body.get('subreferences', [])
            subvariables = self.resource.body.get('subvariables', [])
            assert len(subreferences) == len(subvariables)

            # 1. Gather the URLs of the subvariables.
            subvar_urls = {
                subvar['alias']: subvariables[i]
                for i, subvar in enumerate(subreferences)
            }

            # 2. Generate the list of response definitions for the recoded
            #    variable.
            response_defs = list()
            for new_subvar_name in sorted(map):
                value = map[new_subvar_name]
                if not isinstance(value, (list, tuple, six.string_types)):
                    raise ValueError
                if isinstance(value, six.string_types):
                    value = [value]
                try:
                    response = {
                        'name': new_subvar_name,
                        'combined_ids': [
                            subvar_urls[_alias] for _alias in value
                        ]
                    }
                    response_defs.append(response)
                except KeyError:
                    raise ValueError(
                        'Invalid subvariable alias(es) in %s' % value
                    )

            # 3. Create the recoded variable.
            payload = _VARIABLE_PAYLOAD_TMPL.copy()
            payload['body']['name'] = name
            payload['body']['alias'] = alias
            payload['body']['description'] = description
            payload['body']['expr']['function'] = 'combine_responses'
            payload['body']['expr']['args'] = [
                {
                    'variable': self.resource['self']
                },
                {
                    'value': response_defs
                }
            ]

        new_var = self.resource.variables.create(payload)
        # needed to update the variables collection
        self.dataset._reload_variables()
        # return an instance of Variable
        return self.dataset[new_var['body']['alias']]

    def edit_categorical(self, categories, rules):
        # validate rules and categories are same size
        _validate_category_rules(categories, rules)
        args = [{
            'column': [c['id'] for c in categories],
            'type': {
                'value': {
                    'class': 'categorical',
                    'categories': categories}}}]
        # build the expression
        more_args = []
        for rule in rules:
            more_args.append(parse_expr(rule))
        # get dataset and build the expression
        more_args = process_expr(more_args, self.dataset)
        # epression value building
        expr = dict(function='case', args=args + more_args)
        payload = dict(
            element='shoji:entity',
            body=dict(expr=expr)
        )
        # patch the variable with the new payload
        return self.resource.patch(payload)

    def edit_derived(self, variable, mapper):
        raise NotImplementedError("Use edit_combination")

    def move(self, path, position=-1, before=None, after=None):
        position = 0 if (before or after) else position
        path = Path(path)
        if not path.is_absolute:
            raise InvalidPathError(
                'Invalid path %s: only absolute paths are allowed.' % path
            )
        target_group = self.dataset.order[str(path)]
<<<<<<< HEAD
        target_group.insert(self.alias, position=position)

    def summary(self, names=False, tablefmt='psql'):
        dimensions = [{'variable': self.alias}]
        cube = self.dataset.get_cube(dimensions=dimensions)
        cube_result = cube['value']['result']
        counts = cube_result['counts']
        param = 'name' if names else 'alias'
        valid_formats = 'plain simple grid fancy_grid pipe orgtbl jira psql ' \
                        'rst mediawiki moinmoin html latex latex_booktabs ' \
                        'textile'.split(' ')
        if tablefmt not in valid_formats:
            raise ValueError(
                'format must be one of: %s' % ', '.join(valid_formats))

        subvars = self.shoji_tuple.get('subvariables')
        if subvars:
            refs = cube_result['dimensions'][1]['references']
            subrefs = refs['subreferences']
            categories = cube_result['dimensions'][1]['type']['categories']

            table = []
            i = 0
            for ref in subrefs:
                row = [ref[param]]
                for c in categories:
                    row.append(counts[i])
                    i += 1
                table.append(row)
            headers = [param] + [c['id'] for c in categories]

        else:
            refs = cube_result['dimensions'][0]['references']
            categories = cube_result['dimensions'][0]['type']['categories']

            table = []
            for num, c in enumerate(categories):
                table.append([c['name'], counts[num]])
            headers = ['category', 'count']

        print('\n      alias: {alias}, id: {id}\n'
              '       type: {type}\n'
              'description: {description}'.format(**self.shoji_tuple))
        if subvars:
            print('\ncategories:')
            cat_table = [[c['id'], c['name']] for c in categories]
            cat_table_header = ['id', 'name']
            print(tabulate(cat_table,
                           headers=cat_table_header,
                           tablefmt=tablefmt))
        print('\nSummary:')
        print(tabulate(table,
                       headers=headers,
                       tablefmt=tablefmt))
=======
        target_group.insert(
            self.alias, position=position, before=before, after=after
        )
>>>>>>> 03dbf96b
<|MERGE_RESOLUTION|>--- conflicted
+++ resolved
@@ -21,13 +21,8 @@
 from scrunch.subentity import Deck, Filter
 from scrunch.variables import (combinations_from_map, combine_categories_expr,
                                combine_responses_expr, responses_from_map)
-
-<<<<<<< HEAD
 from tabulate import tabulate
-import pandas as pd
-
-=======
->>>>>>> 03dbf96b
+
 if six.PY2:  # pragma: no cover
     import ConfigParser as configparser
     from urlparse import urlsplit, urljoin
@@ -2198,42 +2193,6 @@
                     match = True
                     break
 
-
-class DatasetSubvariablesMixin(DatasetVariablesMixin):
-    """
-    Handles a variable subvariables iteration in a dict-like way
-    """
-
-    def __getitem__(self, item):
-        # Check if the attribute corresponds to a variable alias
-        subvariable = self.resource.subvariables.by('alias').get(item)
-        if subvariable is None:
-            # subvariable doesn't exists, must raise a ValueError
-            raise KeyError(
-                'Variable %s has no subvariable with an alias %s' % (self.name,
-                                                                     item))
-        # subvariable exists!, return the subvariable Instance
-        return Variable(subvariable, self)
-
-    def __iter__(self):
-        """
-        Iterable of ordered subvariables
-        """
-        sv_index = self.resource.subvariables.index
-        for sv in self.resource['body']['subvariables']:
-            yield sv_index[sv]
-
-    def __len__(self):
-        return len(self.resource.subvariables.index)
-
-    def itervalues(self):
-        for _, var_tuple in self.resource.subvariables.index.items():
-            yield Variable(var_tuple, self)
-
-    def iterkeys(self):
-        for var in self.resource.subvariables.index.items():
-            yield var[1].name
-
     def get_cube(self, dimensions=[], measures=None, filter=[], weight=None):
         """
         @param dimensions: list of dicts:
@@ -2339,6 +2298,42 @@
         query = '?filter=%s&query=%s' % (json.dumps(filter),
                                          json.dumps(payload))
         return self.resource.session.get(url + query).json()
+
+
+class DatasetSubvariablesMixin(DatasetVariablesMixin):
+    """
+    Handles a variable subvariables iteration in a dict-like way
+    """
+
+    def __getitem__(self, item):
+        # Check if the attribute corresponds to a variable alias
+        subvariable = self.resource.subvariables.by('alias').get(item)
+        if subvariable is None:
+            # subvariable doesn't exists, must raise a ValueError
+            raise KeyError(
+                'Variable %s has no subvariable with an alias %s' % (self.name,
+                                                                     item))
+        # subvariable exists!, return the subvariable Instance
+        return Variable(subvariable, self)
+
+    def __iter__(self):
+        """
+        Iterable of ordered subvariables
+        """
+        sv_index = self.resource.subvariables.index
+        for sv in self.resource['body']['subvariables']:
+            yield sv_index[sv]
+
+    def __len__(self):
+        return len(self.resource.subvariables.index)
+
+    def itervalues(self):
+        for _, var_tuple in self.resource.subvariables.index.items():
+            yield Variable(var_tuple, self)
+
+    def iterkeys(self):
+        for var in self.resource.subvariables.index.items():
+            yield var[1].name
 
 
 class Variable(ReadOnly, DatasetSubvariablesMixin):
@@ -2650,8 +2645,9 @@
                 'Invalid path %s: only absolute paths are allowed.' % path
             )
         target_group = self.dataset.order[str(path)]
-<<<<<<< HEAD
-        target_group.insert(self.alias, position=position)
+        target_group.insert(
+            self.alias, position=position, before=before, after=after
+        )
 
     def summary(self, names=False, tablefmt='psql'):
         dimensions = [{'variable': self.alias}]
@@ -2704,9 +2700,4 @@
         print('\nSummary:')
         print(tabulate(table,
                        headers=headers,
-                       tablefmt=tablefmt))
-=======
-        target_group.insert(
-            self.alias, position=position, before=before, after=after
-        )
->>>>>>> 03dbf96b
+                       tablefmt=tablefmt))