"""
This module provides basic support for converting expression strings (defined
in a python-like DSL) into crunch expression objects.

For example, the expression 'disposition == 0 or exit_status == 0' would
be transformed by this module's parser into:

        {
            'function': 'or',
            'args': [
                {
                    'function': '==',
                    'args': [
                        {
                            'variable': 'disposition'
                        },
                        {
                            'value': 0
                        }
                    ]
                },
                {
                    'function': '==',
                    'args': [
                        {
                            'variable': 'exit_status'
                        },
                        {
                            'value': 0
                        }
                    ]
                }
            ]
        }

Its important to note that the expression objects produced by this module's
parser are not ready for being sent to crunch, as they refer to variables
by `alias` rather than by `variable_id` (which is a URL). So, this module
also provides a `process_expr` function that creates an expression object
ready for the crunch API.
"""

import ast
import copy

import six

import scrunch
from scrunch.helpers import is_number
from scrunch.variables import validate_variable_url

import sys

PY311 = sys.version_info[:2] == (3, 11)

if six.PY2:
    from urllib import urlencode
else:
    from urllib.parse import urlencode

ARRAY_TYPES = ('categorical_array', 'multiple_response', 'numeric_array')

CRUNCH_FUNC_MAP = {
    'valid': 'is_valid',
    'missing': 'is_missing',
    'bin': 'bin',
    'selected': 'selected',
    'not_selected': 'not_selected',
}

CRUNCH_METHOD_MAP = {
    'any': 'any',
    'all': 'all',
    'duplicates': 'duplicates',
    'bin': 'bin',
    'selected': 'selected',
    'not_selected': 'not_selected',
}

# according to http://docs.crunch.io/#function-terms
BINARY_FUNC_OPERATORS = [
    '+',
    '-',
    '*',
    '/',
    '//',
    '^',
    '%',
    '&',
    '|',
    '~',
]

COMPARISSON_OPERATORS = [
    '==',
    '!=',
    '=><=',
    '<',
    '>',
    '<=',
    '>=',
    '~=',
    'in',
    'and',
    'or',
    'not',
]

COMPARISSON_FUNCS = [
    # 'between',
    'all',
    'any',
]

BUILTIN_FUNCTIONS = []

NOT_IN = object()


def _nest(args, func, concatenator=None):
    """
    :param args: list of arguments that need nesting
    :param func: the function that applies to tuple of args
    :param concatenator: the concatenator or tuples, usually 'or' 'and'
    :return:
    """
    if not concatenator:
        # in case of is_missing and is_valid we need to concatenate
        # multiple arguments and nest them
        concatenator = func
    # for the moment we are just nesting and & or
    if func not in ['or', 'and', 'is_missing', 'is_valid'] or len(args) < 3:
        return {
            'function': concatenator,
            'args': args
        }
    return {
        'function': concatenator,
        'args': [args[0], _nest(args[1:], func, concatenator)]
    }


def unfold_list(_list):
    if any(isinstance(x, ast.Call) for x in _list):
        new_list = list()
        for e in _list:
            if isinstance(e, ast.Call):
                name = e.func.id
                if name == 'r':
                    try:
                        lower = e.args[0].n
                        upper = e.args[1].n
                        r_list = r(lower, upper)
                        for elem in r_list:
                            new_list.append(ast.Num(elem))
                    except Exception:
                        raise AttributeError(
                            "function 'r' needs 2 integer arguments")
                else:
                    return _list
            else:
                new_list.append(e)
        return new_list
    else:
        return _list


def r(lower, upper):
    return list(range(lower, upper + 1))


def parse_expr(expr, platonic=False):
    """
    Converts a text python-like expression into ZCL tree.

    If `platonic` is True, the aliases will use `{"var": <alias:str>}` terms.

    :param expr: String with a python-like expression
    :param platonic: Boolean, when True variables will be alias `var` terms
    :return: Dictionary with a ZCL expression
    """

    def _var_term(_var_id):
        if platonic:
            return {"var": _var_id}
        else:
            return {'variable': _var_id}

    def _parse(node, parent=None):
        obj = {}
        args = []
        op = None
        func_type = None
        if isinstance(node, ast.AST):
            # Get the current node fields.
            fields = list(ast.iter_fields(node))

            # "Terminal" nodes. Recursion ends with these guys.
            if isinstance(node, ast.Name):
                _id = fields[0][1]

                # A function identifier.
                if getattr(node, '_func_type', None) == 'function':
                    return _id

                # A variable identifier.
                return _var_term(_id)
            elif isinstance(node, ast.Num) or isinstance(node, ast.Str):
                if isinstance(parent, ast.Call) \
                        and 'func' in parent._fields:
                    _id = fields[0][1]
                    return _var_term(_id)

                _val = fields[0][1]
                return {
                    'value': _val
                }
            elif isinstance(node, ast.Add):
                return '+'
            elif isinstance(node, ast.Sub):
                return '-'
            elif isinstance(node, ast.Mult):
                return '*'
            elif isinstance(node, ast.Div):
                return '/'
            elif isinstance(node, ast.FloorDiv):
                return '//'
            elif isinstance(node, ast.Pow):
                return '^'
            elif isinstance(node, ast.Mod):
                return '%'
            elif isinstance(node, ast.BitAnd):
                return '&'
            elif isinstance(node, ast.BitOr):
                return '|'
            elif isinstance(node, ast.Invert):
                return '~'
            elif isinstance(node, ast.Eq):
                return '=='
            elif isinstance(node, ast.NotEq):
                return '!='
            elif isinstance(node, ast.Lt):
                return '<'
            elif isinstance(node, ast.LtE):
                return '<='
            elif isinstance(node, ast.Gt):
                return '>'
            elif isinstance(node, ast.GtE):
                return '>='
            elif isinstance(node, ast.In):
                return 'in'
            elif isinstance(node, ast.NotIn):
                return NOT_IN
            elif isinstance(node, ast.List) or isinstance(node, ast.Tuple):
                _list = fields[0][1]
                # checks for special helper functions like `r`
                _list = unfold_list(_list)
                if all(isinstance(el, ast.Name) for el in _list):
                    # This is the case of `any([subvar_1, subvar_2])]
                    return {'column': [el.id for el in _list]}
                elif not (all(isinstance(el, ast.Str) for el in _list) or
                        all(isinstance(el, ast.Num) for el in _list)):
                    # Only list-of-int or list-of-str are currently supported
                    raise ValueError('Only list-of-int or list-of-str are currently supported')

                return {
                    'value': [
                        getattr(el, 's', None) or getattr(el, 'n')
                        for el in _list
                    ]
                }
            elif isinstance(node, ast.Attribute) \
                    and isinstance(parent, ast.Call):
                # The variable.
                _id_node = fields[0][1]
                if not isinstance(_id_node, (ast.Name, ast.Subscript)):
                    msg = (
                        'calling methods of "{}" object not allowed, '
                        'variable name expected.'
                    ).format(type(_id_node).__name__)
                    raise SyntaxError(msg)

                _id = _parse(_id_node, parent=node)

                # The 'method'.
                method = fields[1][1]
                if method not in CRUNCH_METHOD_MAP.keys():
                    raise ValueError(
                        'unknown method "{}", valid methods are: [{}]'.format(
                            method,
                            ', '.join(CRUNCH_METHOD_MAP.keys())
                        )
                    )

                return _id, CRUNCH_METHOD_MAP[method]
            elif isinstance(node, ast.Subscript):
                # Handle the case of `array_alias[subvariable_alias]`
                # We will take the subvariable alias bit from the subscript
                # and return an object with the array and subvariable alias
                array_alias = dict(ast.iter_fields(fields[0][1]))["id"]
                if PY311:                
                    name_node = dict(ast.iter_fields(fields[1][1]))
                    subvariable_alias = name_node["id"]
                else:
                    name_node = dict(ast.iter_fields(fields[1][1]))["value"]
                    subscript_fields = dict(ast.iter_fields(name_node))
                    subvariable_alias = subscript_fields["id"]
                if platonic:
                    return {"var": array_alias, "axes": [subvariable_alias]}
                else:
                    # For non-platonic expressions, keep track of both the array
                    # and subvariable to make a proper url lookup.
                    return {"variable": {"array": array_alias, "subvariable": subvariable_alias}}
            # "Non-terminal" nodes.
            else:
                for _name, _val in fields:
                    if not isinstance(node, ast.UnaryOp) and (
                            isinstance(_val, (ast.BoolOp, ast.UnaryOp, ast.Compare, ast.Call))):
                        # Descend.
                        obj.update(_parse(_val, parent=node))
                    elif isinstance(_val, ast.And):
                        op = 'and'
                    elif isinstance(_val, ast.Or):
                        op = 'or'
                    elif isinstance(_val, ast.Not):
                        op = 'not'
                    elif isinstance(_val, ast.Mult):
                        op = '*'
                    elif isinstance(_val, ast.Add):
                        op = '+'
                    elif isinstance(_val, ast.Div):
                        op = '/'
                    elif isinstance(_val, ast.Sub):
                        op = '-'
                    elif _name == 'left':
                        left = _parse(_val, parent=node)
                        args.append(left)
                    elif _name == 'right':
                        right = _parse(_val, parent=node)
                        args.append(right)
                    elif _name == 'func' and isinstance(_val, ast.Attribute):
                        # Method-like call. Example:
                        #       variable.any([1,2])
                        func_type = 'method'
                        setattr(_val, '_func_type', func_type)
                        left, op = _parse(_val, parent=node)
                        args.append(left)
                    elif _name == 'func' and isinstance(_val, ast.Name):
                        # Function call. Example:
                        #       valid(birthyear, birthmonth)
                        func_type = 'function'
                        setattr(_val, '_func_type', func_type)
                        _id = _parse(_val, parent=node)
                        if _id not in CRUNCH_FUNC_MAP.keys():
                            raise ValueError(
                                'unknown method "{}", valid methods are: [{}]'.format(
                                    _id,
                                    ', '.join(CRUNCH_METHOD_MAP.keys())
                                )
                            )
                        op = CRUNCH_FUNC_MAP[_id]
                    elif _name == 'ops':
                        if len(_val) != 1:
                            raise ValueError('only one logical operator at a time')
                        op = _parse(_val[0], parent=node)
                    elif _name == 'comparators' or _name == 'args':  # right
                        if len(_val) == 0:
                            continue

                        if func_type == 'method':
                            if len(_val) > 1:
                                raise ValueError('1 argument expected, got {}'.format(len(_val)))

                            if op == 'duplicates':
                                # No parameters allowed for 'duplicates'.
                                raise ValueError('No parameters allowed for "duplicates"')

                        for arg in _val:
                            right = _parse(arg, parent=node)

                            # For method calls, we only allow list-of-int
                            # parameters.
                            if _name == 'args' and func_type == 'method':
                                right_val = right.get('value', right.get('column'))
                                if not isinstance(right_val, list):
                                    raise ValueError(
                                        'expected list, got "{}"'.format(
                                            type(right.get('value'))
                                        )
                                    )

                            args.append(right)

                    elif _name in ('keywords', 'starargs', 'kwargs') and _val:
                        # We don't support these in function/method calls.
                        raise ValueError('unsupported call with argument "{}"'.format(_name))
                    elif _name == 'operand' and isinstance(node, ast.UnaryOp):
                        right = _parse(_val, parent=node)
                        args.append(right)
                    elif isinstance(_val, list):
                        for arg in _val:
                            args.append(_parse(arg, parent=node))
                    elif isinstance(_val, ast.BinOp):
                        op = _parse(_val.op, _val)
                        args.append(_parse(_val.left, _val))
                        args.append(_parse(_val.right, _val))

                if op:
                    if op is NOT_IN:
                        # Special treatment for the `not in` operator.
                        obj = {
                            'function': 'not',
                            'args': [
                                {
                                    'function': 'in',
                                    'args': []
                                }
                            ]
                        }
                    elif op in CRUNCH_FUNC_MAP.values() \
                            and isinstance(args, list) and len(args) > 1:
                        obj = {
                            'function': 'or',
                            'args': []
                        }
                    else:
                        obj = {
                            'function': op,
                            'args': []
                        }

                if args and 'args' in obj:
                    if op is NOT_IN:
                        # Special treatment for the args in a `not in` expr.
                        obj['args'][0]['args'] = args
                    elif op in CRUNCH_FUNC_MAP.values() \
                            and isinstance(args, list) and len(args) > 1:
                        for arg in args:
                            obj['args'].append(
                                {
                                    'function': op,
                                    'args': [arg]
                                }
                            )
                        # concatenate with or when there is more than
                        # 2 arguments in the list
                        obj = _nest(obj['args'], op, concatenator='or')
                    else:
                        obj = _nest(args, op)

            # special case when te expr is just a variable
            # make sure we parse it's content
            if not obj and isinstance(node, ast.Expression):
                return _parse(node.body)

        return obj

    if expr is None:
        return dict()

    return _parse(ast.parse(expr, mode='eval'))


def get_dataset_variables(ds):
    """
    Returns an Alias based dictionary pointing to a variable definition
    from the /api/datasets/:id/table/ endpoint

    :param ds: Dataset() instance
    :return: Dictionary keyed by alias
    """
    table = ds.follow("table", urlencode({
        'limit': 0
    }))

    # Build the variables dict, using `alias` as the key.
    variables = dict()
    for _id, var in table.metadata.items():
        var['id'] = _id
        variables[var['alias']] = var

        if var['type'] in ARRAY_TYPES:
            subreferences = var.get('subreferences', {})
            for subvar_id, subvar in subreferences.items():
                subvar['is_subvar'] = True
                subvar['id'] = subvar_id
                subvar['parent_id'] = _id
                subvar['type'] = 'categorical'
                subvar['description'] = ''
                subvar['categories'] = copy.deepcopy(var['categories'])
                # TODO: This is a problem when subvariable codes are reused
                variables[subvar['alias']] = subvar
                # Poorman's square bracket lookup
                variables["%s[%s]" % (var["alias"], subvar['alias'])] = subvar

    return variables


def get_subvariables_resource(var_url, var_index):
    variable = var_index[var_url].entity
    sub_variables = variable.subvariables['index']
    return {sv['alias'].strip('#'): sv['id'] for sv in sub_variables.values()}


def _get_categories_from_var_index(var_index, var_url):
    return var_index[var_url].entity.body.categories


def adapt_multiple_response(var_url, values, var_index):
    """
    Converts multiple response arguments
    to column.
    :return: the new args for multiple_response
    """
    aliases = get_subvariables_resource(var_url, var_index)
    result = []

    if all(isinstance(value, int) for value in values):
        # scenario var.any([1])
        column = values
        variables = aliases.values()
    else:
        # scenario var.any([subvar1, subvar2])
        # in this scenario, we only want category ids that refers to `selected` categories
        column = [
            cat.get("id") for cat in _get_categories_from_var_index(var_index, var_url) if cat.get("selected")
        ]
        variables = [var_id for alias, var_id in aliases.items() if alias in values]

    for variable_id in variables:
        variable_url = "{}subvariables/{}/".format(var_url, variable_id)
        result.append({
            "variable": variable_url,
            "column": column
        })

    return result, True


def _update_values_for_multiple_response(new_values, values, subitem, var_index, arrays):
    """
    - Multiple response does not need the `value` key, but it relies on the `column` key
    - Remove from `arrays` (subvariable list) the ones that should not be considered
    """
    var_url = subitem.get("variable", "").split("subvariables")[0]
    column = new_values[0].get("column")
    value = values[0].get("value")
    if var_url and var_index[var_url]['type'] == 'multiple_response':
        if column:
            values[0]['column'] = column
        elif value is not None:
            values[0]['column'] = value
        values[0].pop("value", None)
        arrays[0] = [new_value["variable"] for new_value in new_values]


def process_expr(obj, ds):
    """
    Given a Crunch expression object (or objects) and a Dataset entity object
    (i.e. a Shoji entity), this function returns a tuple, the first element is
    new expression object (or a list of new expression objects) with all
    variable aliases transformed into variable URLs and the second element
    of the tuple is a flag indicating if the expressions needs nesting/wrapping
    in `or` functions (for the case when an array variable is passed).
    """

    base_url = ds.self
    variables = get_dataset_variables(ds)
    var_index = ds.variables.index

    def ensure_category_ids(subitems, values, arrays, variables=variables):
        var_id = None
        _subitems = []

        def variable_id(variable_url):
            return variable_url.split('/')[-2]

        def category_ids(var_id, var_value, variables=variables):
            value = None
            if isinstance(var_value, list) or isinstance(var_value, tuple):
                # {'values': [val1, val2, ...]}
                value = []
                for val in var_value:
                    if is_number(val):
                        # val1 is an id already
                        value.append(val)
                        continue
                    for var in variables:
                        if variables[var]['id'] == var_id:
                            if 'categories' in variables[var]:
                                for cat in variables[var]['categories']:
                                    if cat['name'] == val:
                                        value.append(cat['id'])
                            else:
                                # variable has no categories, return original
                                # list of values
                                value = var_value

            elif isinstance(var_value, str):
                for var in variables:
                    # if the variable is a date, don't try to process it's categories
                    if variables[var]['type'] == 'datetime':
                        return var_value
                    if variables[var]['id'] == var_id and 'categories' in variables[var]:
                        found = False
                        for cat in variables[var]['categories']:
                            if cat['name'] == var_value:
                                value = cat['id']
                                found = True
                                break
                        if not found:
                            raise ValueError("Couldn't find a category id for category %s in filter for variable %s" % (var_value, var))
                    elif 'categories' not in variables[var]:
                        return var_value

            else:
                return var_value
            return value

        # special case for multiple_response variables
        if len(subitems) == 2:
            _variable, _value = subitems
            var_url = _variable.get('variable')
            _value_key = next(iter(_value))
            if _value_key in {'column', "value"} and var_url:
                if var_url in var_index and var_index[var_url]['type'] == 'multiple_response':
                    result = adapt_multiple_response(var_url, _value[_value_key], var_index)
                    # handle the multiple response type
                    _update_values_for_multiple_response(result[0], values, subitems[0], var_index, arrays)
                    return result

        for item in subitems:
            if isinstance(item, dict) and 'variable' in item and not isinstance(item["variable"], dict):
                var_id = variable_id(item['variable'])
            elif isinstance(item, dict) and 'value' in item:
                item['value'] = category_ids(var_id, item['value'])
            _subitems.append(item)

        return _subitems, True

    def _process(obj, variables):
        op = None
        arrays = []
        values = []
        subvariables = []
        needs_wrap = True

        # inspect function, then inspect variable, if multiple_response,
        # then change in --> any
        if 'function' in obj and 'args' in obj:
            if obj['function'] == 'in':
                args = obj['args']
                if 'variable' in args[0]:
                    if isinstance(args[0], dict):
                        # This is the case of a square bracket subvariable
                        # array[subvar] in [values]
                        # In this case, we do not need to do the `in` to `any`
                        # function conversion, because this subvariable will
                        # never be of type multiple_response.
                        pass
                    else:
                        try:
                            if variables.get(args[0]['variable'])['type'] == 'multiple_response':
                                obj['function'] = 'any'
                        except TypeError:
                            raise ValueError("Invalid variable alias '%s'" % args[0]['variable'])

        for key, val in obj.items():
            if isinstance(val, dict) and "array" not in val:
                # This is not an array object, then it's a nested ZCL expression
                # so we need to proceed for nested processing.
                obj[key] = _process(val, variables)
            elif isinstance(val, (list, tuple)):
                subitems = []
                for subitem in val:
                    if isinstance(subitem, dict):
                        subitem = _process(subitem, variables)
                        if 'subvariables' in subitem:
                            arrays.append(subitem.pop('subvariables'))
                        elif 'value' in subitem or 'column' in subitem:
                            values.append(subitem)
                    subitems.append(subitem)

                has_value = any(
                    'value' in item for item in subitems if not is_number(item)
                )

                has_variable = any(
                    'variable' in item for item in subitems if not is_number(item)
                )

<<<<<<< HEAD
                if not has_value:
                    # Since values can be see with `value` or `column` keys
                    # check if `column` is there if not `value`
                    has_value = any('column' in item for item in subitems if not str(item).isdigit())

                has_variable = any('variable' in item for item in subitems if not str(item).isdigit())
=======
>>>>>>> 2e751949
                if has_value and has_variable:
                    subitems, needs_wrap = ensure_category_ids(subitems, values, arrays)

                obj[key] = subitems
            elif key == 'variable':
                if isinstance(val, dict) and "array" in val:
                    # This is a subvariable reference with this shape:
                    # {"variable": {"array": array_alias, "subvariable": subvariable_alias}`
                    array_alias, subvar_alias = val["array"], val["subvariable"]
                    try:
                        array_value = variables[array_alias]
                    except KeyError:
                        raise ValueError("Invalid variable alias '%s'" % array_alias)
                    subreferences = array_value["subreferences"]
                    subvar_map = {sr["alias"]: sv_id for sv_id, sr in subreferences.items()}
                    array_id = array_value["id"]
                    try:
                        subvar_id = subvar_map[subvar_alias]
                    except KeyError:
                        raise ValueError("Invalid subvariable `%s` for array '%s'" % (subvariables, array_alias))
                    subvar_url = "%svariables/%s/subvariables/%s/" % (base_url, array_id, subvar_id)
                    obj[key] = subvar_url
                else:
                    # Otherwise a regular variable references {"variable": alias}
                    var = variables.get(val)
                    if not var:
                        raise ValueError("Invalid variable alias '%s'" % val)

                    # TODO: We shouldn't stitch URLs together, use the API
                    if var.get('is_subvar'):
                        obj[key] = '%svariables/%s/subvariables/%s/' \
                                   % (base_url, var['parent_id'], var['id'])
                    else:
                        obj[key] = '%svariables/%s/' % (base_url, var['id'])

                    if var['type'] in ARRAY_TYPES:
                        subvariables = []
                        for subvar_id in var.get('subvariables', []):
                            # In case the subvar_id comes as a subvariable URL
                            # we want to only consider the ID bit of the URL
                            subvar_id = subvar_id.strip("/").split("/")[-1]
                            subvariables.append(
                                '%svariables/%s/subvariables/%s/'
                                % (base_url, var['id'], subvar_id)
                            )
            elif key == 'function':
                op = val

        if subvariables:
            obj['subvariables'] = subvariables

        # support for categorical variables with `any`
        if not arrays and op == "any":
            obj["function"] = "in"

        if arrays and op in ('any', 'all', 'is_valid', 'is_missing') and needs_wrap:
            # Support for array variables.

            if len(arrays) != 1:
                raise ValueError

            real_op = 'in'
            expansion_op = 'or'
            if op == 'all':
                real_op = '=='
                expansion_op = 'and'
            elif op == 'is_valid':
                real_op = 'all_valid'
            elif op == 'is_missing':
                real_op = 'is_missing'

            if op in ('is_valid', 'is_missing'):
                if len(values) != 0:
                    raise ValueError

                # Just swap the op. Yep, that's it.
                obj['function'] = real_op
            else:
                if len(values) != 1:
                    raise ValueError

                subvariables = arrays[0]
                value = values[0]

                if op == 'all':
                    inner_value = value.get("value", value.get("column", []))
                    if len(inner_value) != 1:
                        raise ValueError
                    value.pop("column", None)
                    value['value'] = inner_value[0]

                if len(subvariables) == 1:
                    obj['function'] = real_op
                    obj["args"] = [
                        {'variable': subvariables[0]},
                        value
                    ]
                else:
                    obj = {
                        'function': expansion_op,
                        'args': []
                    }
                    args_ref = obj['args']
                    args_ref.extend(
                        [{
                            'function': real_op,
                            'args': [
                                {'variable': subvar},
                                value
                            ]
                        } for subvar in subvariables]
                    )

        return obj

    if isinstance(obj, list):
        return [
            _process(copy.deepcopy(element), variables) for element in obj
        ]
    else:
        return _process(copy.deepcopy(obj), variables)


def prettify(expr, ds=None):
    """
    Translate the crunch expression dictionary to the string representation.

    :param expr: crunch expression
    :param ds: dataset instance
    :return: string representation of the expression
    """
    assert isinstance(expr, dict), "Dictionary is expected"

    operators = BINARY_FUNC_OPERATORS + COMPARISSON_OPERATORS
    methods = {m[1]: m[0] for m in CRUNCH_METHOD_MAP.items()}
    functions = {f[1]: f[0] for f in CRUNCH_FUNC_MAP.items()}

    def _resolve_variable(var):
        is_url = validate_variable_url(var)

        if not is_url:
            return var
        elif not isinstance(ds, scrunch.datasets.BaseDataset):
            raise Exception(
                'Valid Dataset instance is required to resolve variable urls '
                'in the expression'
            )
        var_resource = ds.resource.session.get(var).payload
        var_alias = var_resource.body["alias"]

        # From an arbitrary URL we can detect whether this is a variable or a
        # subvariable by checking the adjacent resources linked. A subvariable
        # will point to its parent `/subvariables/` catalog and refer to its
        # array variable by `.fragments["variable"]`.
        is_subvariable = 'parent' in var_resource.catalogs and 'variable' in var_resource.fragments

        if is_subvariable:
            # Fetch the array variable
            array_url = var_resource.fragments['variable']
            array_var = ds.resource.session.get(array_url).payload
            array_alias = array_var.body["alias"]
            var_alias = "%s[%s]" % (array_alias, var_alias)

        return var_alias

    def _resolve_variables(_expr):
        new_expr = dict(
            function=_expr['function'],
            args=[]
        )
        for arg in _expr['args']:
            if 'function' in arg:
                # arg is a function, resolve inner variables
                new_expr['args'].append(_resolve_variables(arg))
            elif 'variable' in arg:
                # arg is a variable, resolve
                new_expr['args'].append(
                    {'variable': _resolve_variable(arg['variable'])}
                )
            else:
                # arg is neither a variable or function, pass as is
                new_expr['args'].append(arg)
        return new_expr

    def _transform(f, args, nest=False):
        result = ''
        if f in operators:
            if len(args) == 1:
                result = '%s %s' % (f, args[0])
            else:
                op = ' %s ' % f
                result = op.join(str(x) for x in args)
        elif f in methods:
            if f in ['selected', 'not_selected']:
                result = '%s(%s)%s' % (methods[f], args[0], ', '.join(str(x) for x in args[1:]))
            else:    
                result = '%s.%s(%s)' % (
                    args[0], methods[f], ', '.join(str(x) for x in args[1:])
                )
        elif f in functions:
            result = '%s(%s)' % (functions[f], args[0])
        else:
            raise Exception('Unknown function "%s"' % f)

        if nest:
            result = '(%s)' % result

        return result

    def _quote_value(v):
        # escape the quotes from the string, also escape the backslash
        return "'{}'".format(
            v.replace("\\", "\\\\").replace("\'", "\\\'")
        )

    def _process(fragment, parent=None):
        _func = fragment.get('function')

        if _func is None:
            # This is not a function, but a plain argument

            if 'value' in fragment:
                # This argument is a value, not a variable
                value = fragment['value']

                if isinstance(value, six.string_types):
                    # Must escape single-quote from string value
                    value = _quote_value(value)

                return value

            return list(fragment.values())[0]

        args = [_process(arg, _func) for arg in fragment['args']]
        child_functions = [
            arg.get('function')
            for arg in fragment['args'] if arg.get('function') is not None
        ]
        has_child_and_or = 'or' in child_functions
        nest = parent is not None and (
            has_child_and_or or
            (parent == 'or' and len(child_functions) > 1) or
            _func == 'or'
        )
        return _transform(_func, args, nest=nest)

    return _process(_resolve_variables(expr))<|MERGE_RESOLUTION|>--- conflicted
+++ resolved
@@ -685,19 +685,15 @@
                     'value' in item for item in subitems if not is_number(item)
                 )
 
+                if not has_value:
+                    # Since values can be see with `value` or `column` keys
+                    # check if `column` is there if not `value`
+                    has_value = any('column' in item for item in subitems if not is_number(item))
+
                 has_variable = any(
                     'variable' in item for item in subitems if not is_number(item)
                 )
 
-<<<<<<< HEAD
-                if not has_value:
-                    # Since values can be see with `value` or `column` keys
-                    # check if `column` is there if not `value`
-                    has_value = any('column' in item for item in subitems if not str(item).isdigit())
-
-                has_variable = any('variable' in item for item in subitems if not str(item).isdigit())
-=======
->>>>>>> 2e751949
                 if has_value and has_variable:
                     subitems, needs_wrap = ensure_category_ids(subitems, values, arrays)
 
