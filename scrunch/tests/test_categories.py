<<<<<<< HEAD
=======
import pytest
from mock import MagicMock
>>>>>>> 312037f4
from unittest import TestCase

from scrunch.categories import CategoryList
from scrunch.datasets import Variable

from mock import MagicMock

TEST_CATEGORIES = lambda: [
    {"id": 1, "name": "Female", "missing": False, "numeric_value": None},
    {"id": 2, "name": "Male", "missing": False, "numeric_value": None},
    {"id": -1, "name": "No Data", "missing": True, "numeric_value": None}
]


class EditableMock(MagicMock):
    def edit(self, **kwargs):
        self.body.update(kwargs)
        self._edit(**kwargs)


class TestCategories(TestCase):
    def test_instance_is_reused(self):
        resource = EditableMock()
        resource.entity.body = dict(
            categories=TEST_CATEGORIES(),
            type='categorical'
        )
        variable = Variable(resource, MagicMock())
        cat_list = variable.categories
        self.assertTrue(isinstance(cat_list, CategoryList))

    def test_edit_category(self):
        resource = EditableMock()
        resource.entity.body = dict(
            categories=TEST_CATEGORIES(),
            type='categorical'
        )
        variable = Variable(resource, MagicMock())
        variable.categories[1].edit(name='Mujer')
        resource.entity._edit.assert_called_with(categories=[
            {'numeric_value': None, 'selected': False, 'id': 1, 'missing': False, 'name': 'Mujer'},
            # These two don't have selected yet because it is reusing the
            # API categories still, only replacing the modified one
            {'numeric_value': None, 'missing': False, 'id': 2, 'name': 'Male'},
            {'numeric_value': None, 'missing': True, 'id': -1, 'name': 'No Data'}
        ])
        resource.entity.refresh.assert_called_once()
        self.assertEqual(variable.categories[1].name, 'Mujer')

        # Editing Male
        variable.categories[2].edit(name='Hombre')
        resource.entity._edit.assert_called_with(categories=[
            {'numeric_value': None, 'selected': False, 'id': 1, 'missing': False, 'name': 'Mujer'},
            {'numeric_value': None, 'selected': False, 'missing': False, 'id': 2, 'name': 'Hombre'},
            # Same as above, reusing the existing value from API still
            {'numeric_value': None, 'missing': True, 'id': -1, 'name': 'No Data'}
        ])

        # Try to change the ID
        with self.assertRaises(AttributeError) as err:
            variable.categories[2].edit(id=100)
        self.assertEqual(
            str(err.exception),
            'Cannot edit the following attributes: id'
        )

        # Nothing changed
        self.assertEqual(set(variable.categories.keys()), {1, 2, -1})

    # NOTE: Variable is no longer ReadOnly
    # def test_Category_attribute_writes(self):
    #     resource = EditableMock(body=dict(
    #         categories=TEST_CATEGORIES(),
    #         type='categorical',
    #     ))
    #     variable = Variable(resource, MagicMock())
    #
    #     error_msg = 'use the edit() method for mutating attributes'
    #
    #     with pytest.raises(AttributeError, message=error_msg):
    #         variable.categories[1].id = 42
    #     # nothing has changed
    #     assert variable.categories[1].id == 1
    #
    #     with pytest.raises(AttributeError, message=error_msg):
    #         variable.categories[1].name = 'forbidden'
    #     # nothing has changed
    #     assert variable.categories[1].name == 'Female'
    #
    #     with pytest.raises(AttributeError, message=error_msg):
    #         variable.categories[1].numeric_value = 42
    #     # nothing has changed
    #     assert variable.categories[1].numeric_value is None
    #
    #     with pytest.raises(AttributeError, message=error_msg):
    #         variable.categories[1].missing = True
    #     # nothing has changed
    #     assert variable.categories[1].missing is False
    #
    #     with pytest.raises(AttributeError, message=error_msg):
    #         variable.categories[1].selected = True
    #     # nothing has changed, default is False
    #     assert variable.categories[1].selected is False

    def test_edit_derived(self):
        resource = EditableMock()
        resource.entity.body = dict(
            categories=TEST_CATEGORIES(),
            type='categorical',
            derivation={'function': 'derivation_function'}
        )
        variable = Variable(resource, MagicMock())

        error_msg = "Cannot edit categories on derived variables. Re-derive with the appropriate expression"
        with pytest.raises(TypeError, message=error_msg):
            variable.categories[1].edit(name='Mujer')

        # Try again with an empty derivation
        resource = EditableMock()
        resource.entity.body = dict(
            categories=TEST_CATEGORIES(),
            type='categorical',
            derivation={}  # Empty

        )
        variable = Variable(resource, MagicMock())
        variable.categories[1].edit(name='Mujer')
        resource.entity._edit.assert_called_with(categories=[
            {'numeric_value': None, 'selected': False, 'id': 1, 'missing': False, 'name': 'Mujer'},
            {'numeric_value': None, 'missing': False, 'id': 2, 'name': 'Male'},
            {'numeric_value': None, 'missing': True, 'id': -1, 'name': 'No Data'}
        ])


class TestCategoryList(TestCase):
    def test_reorder(self):
        resource = EditableMock()
        resource.entity.body = dict(
            categories=TEST_CATEGORIES(),
            type='categorical'
        )
        variable = Variable(resource, MagicMock())
        variable.categories.order(2, -1, 1)

        # Reordered values
        resource.entity._edit.assert_called_with(categories=[
            {'numeric_value': None, 'missing': False, 'id': 2, 'name': 'Male'},
            {'numeric_value': None, 'missing': True, 'id': -1, 'name': 'No Data'},
            {'numeric_value': None, 'missing': False, 'id': 1, 'name': 'Female'}
        ])
<<<<<<< HEAD
        resource.refresh.assert_called_once()
=======
        resource.entity.refresh.assert_called_once()
>>>>>>> 312037f4
<|MERGE_RESOLUTION|>--- conflicted
+++ resolved
@@ -1,14 +1,9 @@
-<<<<<<< HEAD
-=======
 import pytest
 from mock import MagicMock
->>>>>>> 312037f4
 from unittest import TestCase
+from scrunch.datasets import Variable
+from scrunch.categories import CategoryList
 
-from scrunch.categories import CategoryList
-from scrunch.datasets import Variable
-
-from mock import MagicMock
 
 TEST_CATEGORIES = lambda: [
     {"id": 1, "name": "Female", "missing": False, "numeric_value": None},
@@ -153,8 +148,4 @@
             {'numeric_value': None, 'missing': True, 'id': -1, 'name': 'No Data'},
             {'numeric_value': None, 'missing': False, 'id': 1, 'name': 'Female'}
         ])
-<<<<<<< HEAD
-        resource.refresh.assert_called_once()
-=======
         resource.entity.refresh.assert_called_once()
->>>>>>> 312037f4
