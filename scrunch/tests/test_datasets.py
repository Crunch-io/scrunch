--- conflicted
+++ resolved
@@ -14,15 +14,10 @@
 from pycrunch.variables import cast
 
 import scrunch
-<<<<<<< HEAD
 from scrunch.datasets import Variable, BaseDataset
 from scrunch.subentity import Filter, Multitable, Deck
 from scrunch.mutable_dataset import MutableDataset
 from scrunch.streaming_dataset import StreamingDataset
-=======
-from scrunch.datasets import (Dataset, Variable, Project,
-                              Filter, Deck, Multitable)
->>>>>>> dddb58be
 from scrunch.tests.test_categories import EditableMock, TEST_CATEGORIES
 
 
@@ -2430,17 +2425,12 @@
 
         ds_resource = MagicMock()
         ds_resource.self = self.ds_url
-<<<<<<< HEAD
         ds_resource.variables.orders.hier = '%svariables/hier/' % self.ds_url
         ds_resource.variables.by.return_value = variables
         ds_resource.session.get.side_effect = _session_get
         self.ds = StreamingDataset(ds_resource)
         self.ds._revision = 'one'
         self.ds._hier_calls = 0
-=======
-        ds_resource.variables = variables
-        self.ds = Dataset(ds_resource)
->>>>>>> dddb58be
 
     def test_order_property_is_loaded_correctly(self):
         ds = self.ds
