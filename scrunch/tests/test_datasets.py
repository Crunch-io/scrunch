import collections
import json
import copy

import mock
from mock import MagicMock
from unittest import TestCase

import pytest
from pandas import DataFrame
from pycrunch.elements import JSONObject, ElementSession
from pycrunch.variables import cast

import scrunch
from scrunch.datasets import (Dataset, Variable,
                              User, Project, Filter)
from scrunch.tests.test_categories import EditableMock, TEST_CATEGORIES


class _CrunchPayload(dict):
    def __init__(self, *args, **kwargs):
        super(self.__class__, self).__init__(*args, **kwargs)
        self.put = MagicMock()
        self.post = MagicMock()
        self.patch = MagicMock()

    def __getattr__(self, item):
        if item == 'payload':
            return self
        else:
            return self[item]


def _build_get_func(var):
    properties = {}
    properties.update(var)

    def _get(*args):
        return properties.get(args[0], args[0])

    return _get


class TestDatasetBase(object):
    api = 'https://test.crunch.io/api/'

    ds_shoji = {
        'element': 'shoji:entity',
        'body': {
            'id': '123456',
            'name': 'test_dataset_name',
            'notes': '',
            'description': '',
            'is_published': False,
            'archived': False,
            'end_date': None,
            'start_date': None,
        },
    }

    variables = {
        '0001': dict(
            id='0001',
            alias='var1_alias',
            name='var1_name',
            description='',
            notes='',
            format=None,
            view=None,
            type='numeric',
            is_subvar=False
        ),
        '0002': dict(
            id='0002',
            alias='var2_alias',
            name='var2_name',
            description='',
            notes='',
            format=None,
            view=None,
            type='text',
            is_subvar=False
        ),
        '0003': dict(
            id='0003',
            alias='var3_alias',
            name='var3_name',
            description=None,
            notes=None,
            format=None,
            view=None,
            type='categorical',
            categories=TEST_CATEGORIES(),
            is_subvar=False
        )
    }

    def _dataset_mock(self, ds_shoji=None, variables=None):
        ds_shoji = ds_shoji or copy.deepcopy(self.ds_shoji)
        ds_url = '%sdatasets/%s/' % (self.api, ds_shoji['body']['id'])
        variables = variables or copy.deepcopy(self.variables)

        table, _variables = self._build_test_meta(ds_shoji, variables)
        ds_shoji['body']['table'] = table

        var_mock_attributes = {
            'by.side_effect': self._variables_by_side_effect(_variables)
        }

        ds_mock_attributes = {
            'body': ds_shoji['body'],
            'variables': MagicMock(**var_mock_attributes),
            'session': MagicMock(spec=ElementSession),
            'fragments.exclusion': '%sexclusion/' % ds_url
        }
        _ds_mock = EditableMock(**ds_mock_attributes)
        _ds_mock.self = ds_url

        table_mock = MagicMock(metadata=variables)
        table_mock.self = table.get('self')
        _ds_mock.follow.return_value = table_mock
        return _ds_mock

    def _variable_mock(self, ds_url, variable=None):
        variable = variable or self.variables['0001']
        var_url = '%svariables/%s/' % (ds_url, variable['id'])
        # set attrs outside of entity
        _var_mock = MagicMock(variable)
        _var_mock.entity = EditableMock(body=variable)
        _var_mock.entity.self = var_url
        # force new Variable behaviour not being an entity
        _var_mock.entity_url = var_url
        return _var_mock

    def _build_test_meta(self, ds_shoji, variables):
        ds_url = '%sdatasets/%s/' % (self.api, ds_shoji['body']['id'])
        table = dict(
            element='crunch:table',
            self='%stable/' % ds_url,
            metadata=collections.OrderedDict()
        )

        _variables = dict(id=dict(), name=dict(), alias=dict())
        for var in variables:
            _var_mock = self._variable_mock(ds_url, variables[var])
            _variables['id'].update({variables[var]['id']: _var_mock})
            _variables['name'].update({variables[var]['name']: _var_mock})
            _variables['alias'].update({variables[var]['alias']: _var_mock})
            table['metadata'][variables[var]['id']] = _var_mock

        return table, _variables

    def _variables_by_side_effect(self, variables):
        _variables = variables

        def _get(*args):
            return _variables.get(args[0])
        return _get


class TestDatasets(TestDatasetBase, TestCase):

    def test_edit_Dataset(self):
        ds_mock = self._dataset_mock()
        ds = Dataset(ds_mock)

        assert ds.name == 'test_dataset_name'
        changes = dict(name='changed')
        ds.edit(**changes)
        assert ds.name == 'changed'
        ds.resource._edit.assert_called_with(**changes)

        assert ds.description == ''
        changes = dict(description='changed')
        ds.edit(**changes)
        assert ds.description == 'changed'
        ds.resource._edit.assert_called_with(**changes)

        assert ds.notes == ''
        changes = dict(notes='changed')
        ds.edit(**changes)
        assert ds.notes == 'changed'
        ds.resource._edit.assert_called_with(**changes)

        assert ds.is_published is False
        changes = dict(is_published=True)
        ds.edit(**changes)
        assert ds.is_published is True
        ds.resource._edit.assert_called_with(**changes)

        assert ds.archived is False
        changes = dict(archived=True)
        ds.edit(**changes)
        assert ds.archived is True
        ds.resource._edit.assert_called_with(**changes)

        assert ds.end_date is None
        changes = dict(end_date='2017-01-01')
        ds.edit(**changes)
        assert ds.end_date == '2017-01-01'
        ds.resource._edit.assert_called_with(**changes)

        assert ds.start_date is None
        changes = dict(start_date='2017-01-01')
        ds.edit(**changes)
        assert ds.start_date == '2017-01-01'
        ds.resource._edit.assert_called_with(**changes)

<<<<<<< HEAD
    def test_create_numeric(self):
        variables = {
            '001': {
                'id': '001',
                'alias': 'weekly_rent',
                'name': 'Week rent',
                'type': 'numeric',
                'is_subvar': False
            },
        }
        ds_mock = self._dataset_mock(variables=variables)
        ds = Dataset(ds_mock)

        ds.resource = mock.MagicMock()

        ds.create_numeric(
            alias='monthly_rent',
            name='Monthly rent',
            description='Rent paid per month',
            notes='All UK adults',
            derivation='(weekly_rent * 52) / 12'
        )

        ds.resource.variables.create.assert_called_with(
            {
                'element': 'shoji:entity',
                'body': {
                    'alias': 'monthly_rent',
                    'name': 'Monthly rent',
                    'derivation': {
                        'function': '/',
                        'args': [
                            {
                                'function': '*',
                                'args': [
                                    {'variable': 'weekly_rent'},
                                    {'value': 52}
                                ]
                            },
                            {'value': 12}
                        ]
                    },
                    'description': 'Rent paid per month',
                    'notes': 'All UK adults'
                }
            }
        )

=======
    def test_create_crunchbox_full(self):
        ds_mock = self._dataset_mock()
        ds = Dataset(ds_mock)

        call_params = dict(
            title='my title',
            header='my header',
            footer='my footer',
            notes='my notes',
            min_base_size=50,
            palette={
                "brand": ["#111111", "#222222", "#333333"],
                "static_colors": ["#444444", "#555555", "#666666"],
                "base": ["#777777", "#888888", "#999999"],
            }
        )

        expected_payload = {
            'element': 'shoji:entity',
            'body': {
                'header': 'my header',
                'footer': 'my footer',
                'title': 'my title',
                'display_settings': {'palette': {
                    'base': ['#777777', '#888888', '#999999'],
                    'brand': ['#111111', '#222222', '#333333'],
                    'static_colors': ['#444444', '#555555', '#666666']},
                    'minBaseSize': {'value': 50}
                },
                'filters': None,
                'notes': 'my notes',
                'force': False,
                'where': None}
        }

        ds.create_crunchbox(**call_params)
        ds_mock.boxdata.create.assert_called_with(expected_payload)

    def test_create_crunchbox_defaults(self):
        ds_mock = self._dataset_mock()
        ds = Dataset(ds_mock)

        expected_payload = {
            'element': 'shoji:entity',
            'body': {
                'header': '',
                'footer': '',
                'title': 'CrunchBox for test_dataset_name',
                'filters': None,
                'notes': '',
                'force': False,
                'where': None}
        }

        ds.create_crunchbox()
        ds_mock.boxdata.create.assert_called_with(expected_payload)

>>>>>>> 298ac23a

class TestExclusionFilters(TestDatasetBase, TestCase):

    def test_apply_exclusion(self):
        """
        Tests that the proper PATCH request is sent to Crunch in order to
        apply an exclusion filter to a dataset.
        """
        ds_res = self._dataset_mock()
        ds = Dataset(ds_res)
        var = ds['var1_alias']

        # Action!
        exclusion_filter = 'var1_alias != 0'
        ds.exclude(exclusion_filter)

        # Ensure .patch was called the right way.
        assert len(ds.resource.session.patch.call_args_list) == 1

        call = ds.resource.session.patch.call_args_list[0]
        assert call[0][0] == ds.resource.fragments.exclusion

        expected_expr_obj = {
            'expression': {
                'function': '!=',
                'args': [
                    {'variable': var.url},  # Crunch needs variable URLs!
                    {'value': 0}
                ]
            }
        }
        assert json.loads(call[1]['data']) == expected_expr_obj

    def test_remove_exclusion(self):
        """
        Tests that the proper PATCH request is sent to Crunch in order to
        clear (i.e. remove) the exclusion filter from a dataset.
        """
        ds_res = MagicMock()
        ds = Dataset(ds_res)
        ds.exclude()

        ds.resource.session.patch.assert_called_once_with(
            ds.resource.fragments.exclusion,
            data=json.dumps({'expression': {}})
        )

    def _exclude_payload(self, ds, expr):
        ds.exclude(expr)
        call = ds.resource.session.patch.call_args_list[0]
        return json.loads(call[1]['data'])

    def test_gt(self):
        ds_mock = self._dataset_mock()
        ds = Dataset(ds_mock)
        var = ds['var1_alias']

        data = self._exclude_payload(ds, 'var1_alias > 5')
        expected_expr_obj = {
            'expression': {
                'function': '>',
                'args': [
                    {'variable': var.url},
                    {'value': 5}
                ]
            }
        }
        assert data == expected_expr_obj

    def test_in(self):
        ds_mock = self._dataset_mock()
        ds = Dataset(ds_mock)
        var = ds['var1_alias']

        data = self._exclude_payload(ds, 'var1_alias in [32766]')
        expected_expr_obj = {
            "expression": {
                "function": "in",
                "args": [
                    {"variable": var.url},
                    {"value": [32766]}
                ]
            }
        }

        assert data == expected_expr_obj

    def test_in_multiple(self):
        ds_mock = self._dataset_mock()
        ds = Dataset(ds_mock)
        var = ds['var1_alias']

        data = self._exclude_payload(ds, 'var1_alias in (32766, 32767)')
        expected_expr_obj = {
            "expression": {
                "function": "in",
                "args": [
                    {"variable": var.url},
                    {"value": [32766, 32767]}
                ]
            }
        }

        assert data == expected_expr_obj

    def test_not_and(self):
        variables = {
            '0001': dict(
                id='0001',
                alias='disposition',
                name='Disposition',
                type='numeric'
            ),
            '0002': dict(
                id='0002',
                alias='exit_status',
                name='Exit',
                type='numeric'
            )
        }

        ds_mock = self._dataset_mock(variables=variables)
        ds = Dataset(ds_mock)
        var1 = ds['disposition']
        var2 = ds['exit_status']

        data = self._exclude_payload(ds, 'not (disposition in (1, 2) and exit_status == 0)')
        expected_expr_obj = {
            "expression": {
                "function": "not",
                "args": [
                    {
                        "function": "and",
                        "args": [
                            {
                                "function": "in",
                                "args": [
                                    {
                                        "variable": var1.url
                                    },
                                    {
                                        "value": [
                                            1,
                                            2
                                        ]
                                    }
                                ]
                            },
                            {
                                "function": "==",
                                "args": [
                                    {
                                        "variable": var2.url
                                    },
                                    {
                                        "value": 0
                                    }
                                ]
                            }
                        ]
                    }
                ]
            }
        }

        assert data == expected_expr_obj

    def test_any(self):
        ds_mock = self._dataset_mock()
        ds = Dataset(ds_mock)
        var = ds['var1_alias']

        data = self._exclude_payload(ds, 'var1_alias.any([32766])')
        expected_expr_obj = {
            "expression": {
                "function": "any",
                "args": [
                    {
                        "variable": var.url
                    },
                    {
                        "value": [
                            32766
                        ]
                    }
                ]
            }
        }

        assert data == expected_expr_obj

    def test_not_any(self):
        ds_mock = self._dataset_mock()
        ds = Dataset(ds_mock)
        var = ds['var1_alias']

        data = self._exclude_payload(ds, 'not var1_alias.any([32766])')
        expected_expr_obj = {
            "expression": {
                "function": "not",
                "args": [
                    {
                        "function": "any",
                        "args": [
                            {
                                "variable": var.url
                            },
                            {
                                "value": [
                                    32766
                                ]
                            }
                        ]
                    }
                ]
            }
        }

        assert data == expected_expr_obj

    def test_any_multiple(self):
        ds_mock = self._dataset_mock()
        ds = Dataset(ds_mock)
        var = ds['var1_alias']

        data = self._exclude_payload(ds, 'var1_alias.any([32766, 32767])')
        expected_expr_obj = {
            "expression": {
                "function": "any",
                "args": [
                    {
                        "variable": var.url
                    },
                    {
                        "value": [
                            32766,
                            32767
                        ]
                    }
                ]
            }
        }

        assert data == expected_expr_obj

    def test_all(self):
        ds_mock = self._dataset_mock()
        ds = Dataset(ds_mock)
        var = ds['var1_alias']

        data = self._exclude_payload(ds, 'var1_alias.all([32767])')
        expected_expr_obj = {
            "expression": {
                "args": [
                    {
                        "variable": var.url
                    },
                    {
                        "value": [32767]
                    }
                ],
                "function": "all"
            }
        }

        assert data == expected_expr_obj

    def test_not_all(self):
        ds_mock = self._dataset_mock()
        ds = Dataset(ds_mock)
        var = ds['var1_alias']

        data = self._exclude_payload(ds, 'not var1_alias.all([32767])')
        expected_expr_obj = {
            "expression": {
                "function": "not",
                "args": [
                    {
                        "function": "all",
                        "args": [
                            {
                                "variable": var.url
                            },
                            {
                                "value": [
                                    32767
                                ]
                            }
                        ]
                    }
                ]
            }
        }

        assert data == expected_expr_obj

    def test_all_or_all(self):
        ds_mock = self._dataset_mock()
        ds = Dataset(ds_mock)
        var = ds['var1_alias']

        data = self._exclude_payload(ds, 'var1_alias.all([1]) or var1_alias.all([2])')
        expected_expr_obj = {
            "expression": {
                "args": [
                    {
                        "args": [
                            {
                                "variable": var.url
                            },
                            {
                                "value": [
                                    1
                                ]
                            }
                        ],
                        "function": "all"
                    },
                    {
                        "args": [
                            {
                                "variable": var.url
                            },
                            {
                                "value": [
                                    2
                                ]
                            }
                        ],
                        "function": "all"
                    }
                ],
                "function": "or"
            }
        }

        assert data == expected_expr_obj

    def test_not_all_or_all(self):
        ds_mock = self._dataset_mock()
        ds = Dataset(ds_mock)
        var = ds['var1_alias']

        data = self._exclude_payload(ds, 'not(var1_alias.all([1]) or var1_alias.all([2]))')
        expected_expr_obj = {
            "expression": {
                "function": "not",
                "args": [
                    {
                        "args": [
                            {
                                "args": [
                                    {
                                        "variable": var.url
                                    },
                                    {
                                        "value": [
                                            1
                                        ]
                                    }
                                ],
                                "function": "all"
                            },
                            {
                                "args": [
                                    {
                                        "variable": var.url
                                    },
                                    {
                                        "value": [
                                            2
                                        ]
                                    }
                                ],
                                "function": "all"
                            }
                        ],
                        "function": "or"
                    }
                ]
            }
        }

        assert data == expected_expr_obj

    def test_duplicates(self):
        ds_mock = self._dataset_mock()
        ds = Dataset(ds_mock)
        var = ds['var1_alias']

        data = self._exclude_payload(ds, 'var1_alias.duplicates()')
        expected_expr_obj = {
            "expression": {
                "function": "duplicates",
                "args": [
                    {
                        "variable": var.url
                    }
                ]
            }
        }

        assert data == expected_expr_obj

    def test_valid(self):
        ds_mock = self._dataset_mock()
        ds = Dataset(ds_mock)
        var = ds['var1_alias']

        data = self._exclude_payload(ds, 'valid(var1_alias)')
        expected_expr_obj = {
            "expression": {
                "function": "is_valid",
                "args": [
                    {
                        "variable": var.url
                    }
                ]
            }
        }

        assert data == expected_expr_obj

    def test_not_valid(self):
        ds_mock = self._dataset_mock()
        ds = Dataset(ds_mock)
        var = ds['var1_alias']

        data = self._exclude_payload(ds, 'not valid(var1_alias)')
        expected_expr_obj = {
            "expression": {
                "args": [
                    {
                        "args": [
                            {
                                "variable": var.url
                            }
                        ],
                        "function": "is_valid"
                    }
                ],
                "function": "not"
            }
        }

        assert data == expected_expr_obj

    def test_missing(self):
        ds_mock = self._dataset_mock()
        ds = Dataset(ds_mock)
        var = ds['var1_alias']

        data = self._exclude_payload(ds, 'missing(var1_alias)')
        expected_expr_obj = {
            "expression": {
                "args": [
                    {
                        "variable": var.url
                    }
                ],
                "function": "is_missing"
            }
        }

        assert data == expected_expr_obj

    def test_not_missing(self):
        ds_mock = self._dataset_mock()
        ds = Dataset(ds_mock)
        var = ds['var1_alias']

        data = self._exclude_payload(ds, 'not missing(var1_alias)')
        expected_expr_obj = {
            "expression": {
                "function": "not",
                "args": [
                    {
                        "function": "is_missing",
                        "args": [
                            {
                                "variable": var.url
                            }
                        ]
                    }
                ]
            }
        }

        assert data == expected_expr_obj

    def test_equal(self):
        ds_mock = self._dataset_mock()
        ds = Dataset(ds_mock)
        var = ds['var1_alias']

        data = self._exclude_payload(ds, 'var1_alias == 1')
        expected_expr_obj = {
            "expression": {
                "args": [
                    {
                        "variable": var.url
                    },
                    {
                        "value": 1
                    }
                ],
                "function": "=="
            }
        }

        assert data == expected_expr_obj

    def test_nested(self):
        variables = {
            '0001': dict(
                id='0001',
                alias='disposition',
                name='Disposition',
                type='numeric'
            ),
            '0002': dict(
                id='0002',
                alias='exit_status',
                name='Exit',
                type='numeric'
            )
        }
        ds_mock = self._dataset_mock(variables=variables)
        ds = Dataset(ds_mock)
        var1 = ds['disposition']
        var2 = ds['exit_status']

        data = self._exclude_payload(ds, '(disposition != 1 and (not valid(exit_status) or exit_status >= 1)) or (disposition == 0 and exit_status == 0) or (disposition == 0 and exit_status == 1)')
        expected_expr_obj = {
            "expression": {
                "args": [
                    {
                        "args": [
                            {
                                "args": [
                                    {
                                        "variable": var1.url
                                    },
                                    {
                                        "value": 1
                                    }
                                ],
                                "function": "!="
                            },
                            {
                                "args": [
                                    {
                                        "args": [
                                            {
                                                "args": [
                                                    {
                                                        "variable": var2.url
                                                    }
                                                ],
                                                "function": "is_valid"
                                            }
                                        ],
                                        "function": "not"
                                    },
                                    {
                                        "args": [
                                            {
                                                "variable": var2.url
                                            },
                                            {
                                                "value": 1
                                            }
                                        ],
                                        "function": ">="
                                    }
                                ],
                                "function": "or"
                            }
                        ],
                        "function": "and"
                    },
                    {
                        "args": [
                            {
                                "args": [
                                    {
                                        "args": [
                                            {
                                                "variable": var1.url
                                            },
                                            {
                                                "value": 0
                                            }
                                        ],
                                        "function": "=="
                                    },
                                    {
                                        "args": [
                                            {
                                                "variable": var2.url
                                            },
                                            {
                                                "value": 0
                                            }
                                        ],
                                        "function": "=="
                                    }
                                ],
                                "function": "and"
                            },
                            {
                                "args": [
                                    {
                                        "args": [
                                            {
                                                "variable": var1.url
                                            },
                                            {
                                                "value": 0
                                            }
                                        ],
                                        "function": "=="
                                    },
                                    {
                                        "args": [
                                            {
                                                "variable": var2.url
                                            },
                                            {
                                                "value": 1
                                            }
                                        ],
                                        "function": "=="
                                    }
                                ],
                                "function": "and"
                            }
                        ],
                        "function": "or"
                    }
                ],
                "function": "or"
            }
        }

        assert data == expected_expr_obj

    def test_dict_expr(self):
        ds_mock = self._dataset_mock()
        ds = Dataset(ds_mock)

        expr = {
            "args": [
                {
                    "variable": "http://test.crunch.io/api/datasets/123/variables/0002/"
                },
                {
                    "value": 1
                }
            ],
            "function": "=="
        }
        data = self._exclude_payload(ds, expr)
        expected_expr_obj = {'expression': expr}
        assert data == expected_expr_obj


class TestProtectAttributes(TestDatasetBase, TestCase):
    error_msg = 'use the edit() method for mutating attributes'

    def test_Dataset_attribute_writes(self):
        ds_mock = self._dataset_mock()
        ds = Dataset(ds_mock)
        assert ds.name == 'test_dataset_name'

        with pytest.raises(AttributeError, message=self.error_msg):
            ds.name = 'forbidden'
        assert ds.name == 'test_dataset_name'

        with pytest.raises(AttributeError, message=self.error_msg):
            ds.notes = 'forbidden'
        assert ds.notes == ''

        with pytest.raises(AttributeError, message=self.error_msg):
            ds.description = 'forbidden'
        assert ds.description == ''

        with pytest.raises(AttributeError, message=self.error_msg):
            ds.is_published = True
        assert ds.is_published is False

        with pytest.raises(AttributeError, message=self.error_msg):
            ds.archived = True
        assert ds.archived is False

        with pytest.raises(AttributeError, message=self.error_msg):
            ds.end_date = 'forbidden'
        assert ds.end_date is None

        with pytest.raises(AttributeError, message=self.error_msg):
            ds.start_date = 'forbidden'
        assert ds.start_date is None

    def test_Variable_attribute_writes(self):
        ds_mock = self._dataset_mock()
        ds = Dataset(ds_mock)
        var = ds['var1_alias']

        with pytest.raises(AttributeError, message=self.error_msg):
            var.name = 'forbidden'
        assert var.name == 'var1_name'

        with pytest.raises(AttributeError, message=self.error_msg):
            var.description = 'forbidden'
        assert var.description == ''

        with pytest.raises(AttributeError, message=self.error_msg):
            var.notes = 'forbidden'
        assert var.notes == ''

        with pytest.raises(AttributeError, message=self.error_msg):
            var.format = 'forbidden'
        assert var.format is None

        with pytest.raises(AttributeError, message=self.error_msg):
            var.view = 'forbidden'
        assert var.view is None


class TestVariables(TestDatasetBase, TestCase):
    def test_variable_as_member(self):
        ds_mock = self._dataset_mock()
        ds = Dataset(ds_mock)
        assert ds.name == self.ds_shoji['body']['name']
        assert ds.id == self.ds_shoji['body']['id']

        assert isinstance(ds['var1_alias'], Variable)

        with pytest.raises(ValueError) as err:
            ds['some_variable']
        assert str(err.value) == \
            'Dataset %s has no variable with an alias some_variable' % ds.name

        with pytest.raises(AttributeError) as err:
            ds.some_variable
        assert str(err.value) == \
               "'Dataset' object has no attribute 'some_variable'"

    def test_variable_cast(self):
        variable = MagicMock()
        cast(
            variable,
            type='numeric',
            offset='offset',
            resolution='resolution',
            format='format'
        )
        call = variable.cast.post.call_args_list[0]
        data = json.loads(call[1]['data'])
        assert data == {
            'cast_as': 'numeric',
            'resolution': 'resolution',
            'offset': 'offset',
            'format': 'format'
        }

    def test_edit_Variables(self):
        ds_mock = self._dataset_mock()
        ds = Dataset(ds_mock)
        var = ds['var1_alias']

        assert var.name == 'var1_name'
        changes = dict(name='changed')
        var.edit(**changes)
        assert var.name == 'changed'
        var.resource._edit.assert_called_with(**changes)

        assert var.description == ''
        changes = dict(description='changed')
        var.edit(**changes)
        assert var.description == 'changed'
        var.resource._edit.assert_called_with(**changes)

        assert var.notes == ''
        changes = dict(notes='changed')
        var.edit(**changes)
        assert var.notes == 'changed'
        var.resource._edit.assert_called_with(**changes)

        assert var.format is None
        changes = dict(format=dict(summary=dict(digits=2)))
        var.edit(**changes)
        assert var.format == dict(summary=dict(digits=2))
        var.resource._edit.assert_called_with(**changes)

        assert var.view is None
        changes = dict(view=dict(show_counts=True))
        var.edit(**changes)
        assert var.view == dict(show_counts=True)
        var.resource._edit.assert_called_with(**changes)


class TestCurrentEditor(TestDatasetBase, TestCase):
    ds_url = 'https://test.crunch.io/api/datasets/123456/'
    user_url = 'https://test.crunch.io/api/users/12345/'

    def test_change_editor(self):
        ds_mock = self._dataset_mock()
        ds = Dataset(ds_mock)
        ds.change_editor(self.user_url)

        ds_mock.patch.assert_called_with({
            'current_editor': self.user_url
        })

    def test_change_editor_email(self):
        sess = MagicMock()
        response = MagicMock()
        response.payload = {
            'index': {
                self.user_url: {
                    'email': 'jane.doe@crunch.io'
                }
            }
        }

        def _get(*args, **kwargs):
            return response

        sess.get.side_effect = _get
        ds_res = MagicMock(session=sess)
        ds_res.self = self.ds_url
        ds_res.patch = MagicMock()
        ds = Dataset(ds_res)
        ds.change_editor('jane.doe@crunch.io')

        ds_res.patch.assert_called_with({
            'current_editor': self.user_url
        })


class TestCurrentOwner(TestDatasetBase, TestCase):
    user_url = 'https://test.crunch.io/api/users/12345/'
    user_email = 'test@crunch.com'
    project_url = 'https://test.crunch.io/api/projects/12345/'

    def test_change_owner_exception(self):
        ds_mock = self._dataset_mock()
        ds = Dataset(ds_mock)
        with pytest.raises(AttributeError) as e:
            ds.change_owner(user=self.user_url, project=self.project_url)
            assert e.message == "Must provide user or project. Not both"

    @mock.patch('scrunch.datasets.get_user')
    def test_change_owner(self, mocked_get_user):
        user = MagicMock()
        user.resource.self = self.user_url
        user.url = self.user_url
        mocked_get_user.return_value = user
        ds_mock = self._dataset_mock()
        ds = Dataset(ds_mock)
        ds.change_owner(user=user)
        ds_mock.patch.assert_called_with({
            'owner': self.user_url
        })


class TestSavepoints(TestCase):

    ds_url = 'http://test.crunch.io/api/datasets/123/'

    def test_create_savepoint(self):
        sess = MagicMock()
        ds_res = MagicMock(session=sess)
        ds_res.savepoints = MagicMock()
        ds = Dataset(ds_res)
        ds.create_savepoint('savepoint description')
        ds_res.savepoints.create.assert_called_with({
            'element': 'shoji:entity',
            'body': {
                'description': 'savepoint description'
            }
        })

    def test_create_savepoint_keyerror(self):
        sess = MagicMock()
        ds_res = MagicMock(session=sess)
        ds_res.savepoints = MagicMock()
        ds_res.savepoints.index = {
            1: {
                'description': 'savepoint description'
            }
        }
        ds = Dataset(ds_res)
        with pytest.raises(KeyError):
            ds.create_savepoint('savepoint description')

    def test_load_initial_savepoint(self):
        sess = MagicMock()
        ds_res = MagicMock(session=sess)
        ds_res.savepoints = MagicMock()
        ds_res.savepoints.index = {
            1: {
                'description': 'savepoint description'
            }
        }
        ds = Dataset(ds_res)
        with pytest.raises(KeyError):
            ds.create_savepoint('savepoint description')

    def test_load_empty_savepoint(self):
        sess = MagicMock()
        ds_res = MagicMock(session=sess)
        ds_res.savepoints = MagicMock()
        ds_res.savepoints.index = {}
        ds = Dataset(ds_res)
        with pytest.raises(KeyError):
            ds.load_savepoint('savepoint')


class TestForks(TestCase):

    ds_url = 'http://test.crunch.io/api/datasets/123/'

    def test_fork(self):
        sess = MagicMock()
        body = JSONObject({
            'name': 'ds name',
            'description': 'ds description',
            'owner': 'http://test.crunch.io/api/users/123/'
        })
        ds_res = MagicMock(session=sess, body=body)
        ds_res.forks = MagicMock()
        ds_res.forks.index = {}
        ds = Dataset(ds_res)
        f = ds.fork()
        ds_res.forks.create.assert_called_with({
            'body': {
                'name': 'FORK #1 of ds name',
                'description': 'ds description',
                'is_published': False,
            }
        })

    def test_fork_preserve_owner(self):
        user_id = 'http://test.crunch.io/api/users/123/'
        sess = MagicMock()
        body = JSONObject({
            'name': 'ds name',
            'description': 'ds description',
            'owner': user_id
        })
        ds_res = MagicMock(session=sess, body=body)
        ds_res.forks = MagicMock()
        ds_res.forks.index = {}
        ds = Dataset(ds_res)
        f = ds.fork(preserve_owner=True)
        f.resource.patch.assert_called_with({'owner': user_id})

    def test_fork_preserve_owner_project(self):
        project_id = 'http://test.crunch.io/api/projects/456/'
        sess = MagicMock()
        body = JSONObject({
            'name': 'ds name',
            'description': 'ds description',
            'owner': project_id
        })
        ds_res = MagicMock(session=sess, body=body)
        ds_res.forks = MagicMock()
        ds_res.forks.index = {}
        ds = Dataset(ds_res)
        f = ds.fork()
        f.resource.patch.assert_called_with({'owner': project_id})

    def test_delete_forks(self):
        f1 = MagicMock()
        f2 = MagicMock()
        f3 = MagicMock()
        sess = MagicMock()
        ds_res = MagicMock(session=sess)
        ds_res.forks = MagicMock()
        ds_res.forks.index = {
            'abc1': f1,
            'abc2': f2,
            'abc3': f3
        }

        ds = Dataset(ds_res)
        ds.delete_forks()

        assert f1.entity.delete.call_count == 1
        assert f2.entity.delete.call_count == 1
        assert f3.entity.delete.call_count == 1

    def test_forks_dataframe(self):
        f1 = dict(
            name='name',
            description='description',
            is_published=True,
            owner_name='Jane Doe',
            current_editor_name='John Doe',
            creation_time='2016-01-01T00:00Z',
            modification_time='2016-01-01T00:00Z',
            id='abc123',
        )
        sess = MagicMock()
        ds_res = MagicMock(session=sess)
        ds_res.forks = MagicMock()
        ds_res.forks.index = {
            'abc1': f1
        }

        ds = Dataset(ds_res)
        df = ds.forks_dataframe()
        assert isinstance(df, DataFrame)
        keys = [k for k in df.keys()]
        assert keys == [
            'name', 'description', 'is_published', 'owner_name',
            'current_editor_name', 'creation_time', 'modification_time', 'id'
        ]

    def test_forks_dataframe_empty(self):
        sess = MagicMock()
        ds_res = MagicMock(session=sess)
        ds_res.forks = MagicMock()
        ds_res.forks.index = {}

        ds = Dataset(ds_res)
        df = ds.forks_dataframe()

        assert df is None

    def test_merge_fork(self):
        fork1_url = 'http://test.crunch.io/api/datasets/abc/'
        fork2_url = 'http://test.crunch.io/api/datasets/def/'
        fork3_url = 'http://test.crunch.io/api/datasets/ghi/'
        sess = MagicMock()
        body = JSONObject({
            'name': 'ds name',
            'id': 'xyz',
            'description': 'ds description',
            'owner': 'http://test.crunch.io/api/users/123/'
        })
        ds_res = MagicMock(session=sess, body=body)
        ds_res.forks.index = {
            fork1_url: {
                'name': 'FORK #1 of ds name',
                'id': 'abc'
            },
            fork2_url: {
                'name': 'myFork',
                'id': 'def',
            },
            fork3_url: {
                'name': 'myFork',
                'id': 'ghi',
            }
        }
        ds = Dataset(ds_res)

        expected_call = {
            'dataset': fork1_url,
            'autorollback': True,
        }

        ds.merge(1)  # number as int
        ds_res.actions.post.assert_called_once_with(expected_call)
        ds_res.reset_mock()
        ds.merge('1')  # number as str
        ds_res.actions.post.assert_called_once_with(expected_call)
        ds_res.reset_mock()
        ds.merge('FORK #1 of ds name')  # name
        ds_res.actions.post.assert_called_once_with(expected_call)
        ds_res.reset_mock()
        ds.merge('abc')  # id
        ds_res.actions.post.assert_called_once_with(expected_call)
        ds_res.reset_mock()

        # test autorollback=False
        expected_call['autorollback'] = False
        ds.merge(1, autorollback=False)  # number as int
        ds_res.actions.post.assert_called_once_with(expected_call)
        ds_res.reset_mock()

        # ValueError if no unique fork could be found
        error_msg = "Couldn't find a (unique) fork. "
        "Please try again using its id"
        with pytest.raises(ValueError, message=error_msg):
            ds.merge('myFork')

        expected_call['dataset'] = fork2_url
        expected_call['autorollback'] = True

        ds.merge('def')
        ds_res.actions.post.assert_called_once_with(expected_call)
        ds_res.reset_mock()

        expected_call['dataset'] = fork3_url
        ds.merge('ghi')
        ds_res.actions.post.assert_called_once_with(expected_call)


class TestRecode(TestDatasetBase):
    def test_recode_single_categorical(self):
        variables = {
            '001': {
                'id': '001',
                'alias': 'var_a',
                'name': 'Variable A',
                'type': 'numeric',
                'is_subvar': False
            },
            '002': {
                'id': '002',
                'alias': 'var_b',
                'name': 'Variable B',
                'type': 'categorical',
                'is_subvar': False
            },
            '003': {
                'id': '003',
                'alias': 'var_c',
                'name': 'Variable C',
                'type': 'categorical',
                'is_subvar': False
            },
            '004': {
                'id': '004',
                'alias': 'gender',
                'name': 'Gender',
                'type': 'categorical',
                'is_subvar': False
            },
            '005': {
                'id': '005',
                'alias': 'age',
                'name': 'Age',
                'type': 'categorical',
                'is_subvar': False
            },
        }
        ds_mock = self._dataset_mock(variables=variables)
        ds = Dataset(ds_mock)

        responses = [
            {'id': 1, 'name': 'Facebook', 'case': 'var_a > 5'},
            {'id': 2, 'name': 'Twitter',
             'case': 'var_b < 10 and var_c in (1, 2, 3)'},
            {'id': 3, 'name': 'Google+',
             'case': '(gender == 1) and (age >= 16 and age <= 24)'},
        ]
        with pytest.raises(ValueError) as err:
            ds.create_categorical(responses, alias='cat', name='My cat', multiple=False)
        assert 'Dataset test_dataset_name has no variable' in str(err.value)
        ds.resource.variables.create.assert_called_with({
            'element': 'shoji:entity',
            'body': {
                'description': '',
                'notes': '',
                'alias': 'cat',
                'name': 'My cat',
                'expr': {
                    'function': 'case',
                    'args': [{
                        'column': [1, 2, 3, -1],
                        'type': {
                            'value': {
                                'class': 'categorical',
                                'categories': [
                                    {'missing': False, 'id': 1, 'name': 'Facebook'},
                                    {'missing': False, 'id': 2, 'name': 'Twitter'},
                                    {'missing': False, 'id': 3, 'name': 'Google+'},
                                    {'numeric_value': None, 'missing': True, 'id': -1, 'name': 'No Data'}
                                ]
                            }
                        }
                    }, {
                        'function': '>',
                        'args': [
                            {'variable': 'https://test.crunch.io/api/datasets/123456/variables/001/'},
                            {'value': 5}
                        ]
                    }, {
                        'function': 'and',
                        'args': [{
                            'function': '<',
                            'args': [
                                {'variable': 'https://test.crunch.io/api/datasets/123456/variables/002/'},
                                {'value': 10}
                            ]}, {
                            'function': 'in',
                            'args': [
                                {'variable': 'https://test.crunch.io/api/datasets/123456/variables/003/'},
                                {'value': [1, 2, 3]}
                            ]
                        }]
                    }, {
                        'function': 'and',
                        'args': [{
                            'function': '==',
                            'args': [
                                {'variable': 'https://test.crunch.io/api/datasets/123456/variables/004/'},
                                {'value': 1}
                            ]
                        }, {
                            'function': 'and',
                            'args': [{
                                'function': '>=',
                                'args': [
                                    {'variable': 'https://test.crunch.io/api/datasets/123456/variables/005/'},
                                    {'value': 16}
                                ]
                            }, {
                                'function': '<=',
                                'args': [
                                    {'variable': 'https://test.crunch.io/api/datasets/123456/variables/005/'},
                                    {'value': 24}
                                ]
                            }]
                        }]
                    }]
                }
            },
        })

    def test_recode_multiple_response(self):
        variables = {
            'var_a': {
                'id': '001',
                'alias': 'var_a',
                'name': 'Variable A',
                'type': 'numeric',
                'is_subvar': False
            },
            'var_b': {
                'id': '002',
                'alias': 'var_b',
                'name': 'Variable B',
                'type': 'categorical',
                'is_subvar': False
            },
            'var_c': {
                'id': '003',
                'alias': 'var_c',
                'name': 'Variable C',
                'type': 'categorical',
                'is_subvar': False
            },
            'gender': {
                'id': '004',
                'alias': 'gender',
                'name': 'Gender',
                'type': 'categorical',
                'is_subvar': False
            },
            'age': {
                'id': '005',
                'alias': 'age',
                'name': 'Age',
                'type': 'categorical',
                'is_subvar': False
            },
        }
        ds_mock = self._dataset_mock(variables=variables)
        ds = Dataset(ds_mock)

        responses = [
            {'id': 1, 'name': 'Facebook', 'case': 'var_a > 5'},
            {'id': 2, 'name': 'Twitter', 'case': 'var_b < 10 and var_c in (1, 2, 3)'},
            {'id': 3, 'name': 'Google+', 'case': '(gender == 1) and (age >= 16 and age <= 24)'},
        ]
        with pytest.raises(ValueError) as err:
            ds.create_categorical(responses, alias='mr', name='my mr', multiple=True)
        assert 'Dataset test_dataset_name has no variable' in str(err.value)
        ds.resource.variables.create.assert_called_with({
            'element': 'shoji:entity',
            'body': {
                'alias': 'mr',
                'description': '',
                'notes': '',
                'name': 'my mr',
                'derivation': {
                    'function': 'array',
                    'args': [{
                        'function': 'select',
                        'args': [{
                            'map': {
                                '0001': {
                                    'function': 'case',
                                    'references': {
                                        'name': 'Facebook',
                                        'alias': 'mr_1',
                                    },
                                    'args': [{
                                        'column': [1, 2],
                                        'type': {
                                            'value': {
                                                'class': 'categorical',
                                                'categories': [
                                                    {'numeric_value': None, 'selected': True, 'id': 1, 'name': 'Selected', 'missing': False},
                                                    {'numeric_value': None, 'selected': False, 'id': 2, 'name': 'Not selected', 'missing': False}
                                                ]
                                            }
                                        }
                                    }, {
                                        # 'var_a > 5'
                                        'function': '>',
                                        'args': [
                                            {'variable': 'https://test.crunch.io/api/datasets/123456/variables/%s/' % variables['var_a']['id']},
                                            {'value': 5}
                                        ]
                                    }]
                                },
                                '0002': {
                                    'function': 'case',
                                    'references': {
                                        'alias': 'mr_2',
                                        'name': 'Twitter',
                                    },
                                    'args': [{
                                        'column': [1, 2],
                                        'type': {
                                            'value': {
                                                'class': 'categorical',
                                                'categories': [
                                                    {'numeric_value': None, 'selected': True, 'id': 1, 'name': 'Selected', 'missing': False},
                                                    {'numeric_value': None, 'selected': False, 'id': 2, 'name': 'Not selected', 'missing': False}
                                                ]
                                            }
                                        }
                                    }, {
                                        # 'var_b < 10 and var_c in (1, 2, 3)'}
                                        'function': 'and',
                                        'args': [{
                                            'function': '<',
                                            'args': [
                                                {'variable': 'https://test.crunch.io/api/datasets/123456/variables/%s/' % variables['var_b']['id']},
                                                {'value': 10}
                                            ]
                                        }, {
                                            'function': 'in',
                                            'args': [
                                                {'variable': 'https://test.crunch.io/api/datasets/123456/variables/%s/' % variables['var_c']['id']},
                                                {'value': [1, 2, 3]}
                                            ]
                                        }]
                                    }]
                                },
                                '0003': {
                                    'function': 'case',
                                    'references': {
                                        'alias': 'mr_3',
                                        'name': 'Google+',
                                    },
                                    'args': [{
                                        'column': [1, 2],
                                        'type': {
                                            'value': {
                                                'class': 'categorical',
                                                'categories': [
                                                    {'numeric_value': None, 'selected': True, 'id': 1, 'name': 'Selected', 'missing': False},
                                                    {'numeric_value': None, 'selected': False, 'id': 2, 'name': 'Not selected', 'missing': False}
                                                ]
                                            }
                                        }
                                    }, {
                                        # '(gender == 1) and (age >= 16 and age <= 24)'
                                        'function': 'and',
                                        'args': [{
                                            'function': '==',
                                            'args': [{'variable': 'https://test.crunch.io/api/datasets/123456/variables/%s/' % variables['gender']['id']}, {'value': 1}]
                                        }, {
                                            'function': 'and',
                                            'args': [{
                                                'function': '>=',
                                                'args': [{'variable': 'https://test.crunch.io/api/datasets/123456/variables/%s/' % variables['age']['id']}, {'value': 16}]
                                            }, {
                                                'function': '<=',
                                                'args': [{'variable': 'https://test.crunch.io/api/datasets/123456/variables/%s/' % variables['age']['id']}, {'value': 24}]
                                            }]
                                        }]
                                    }]
                                }
                            }
                        }, {
                            'value': [
                                '0001',
                                '0002',
                                '0003'
                            ]
                        }]
                    }]
                }
            }
        })


class TestCopyVariable(TestCase):
    def test_base_variable(self):
        ds_res = mock.MagicMock()
        var_res = mock.MagicMock()
        var_res.entity.body = {'type': 'numeric'}
        var_res.entity.self = '/variable/url/'
        ds = Dataset(ds_res)
        var = Variable(var_res, ds_res)
        ds.copy_variable(var, name='copy', alias='copy')
        ds_res.variables.create.assert_called_with({
            'element': 'shoji:entity',
            'body': {
                'alias': 'copy',
                'name': 'copy',
                'derivation': {
                    'function': 'copy_variable',
                    'args': [{'variable': '/variable/url/'}]
                }
            }
        })

    def test_derived_variable(self):
        ds_res = mock.MagicMock()
        var_res = mock.MagicMock()
        var_res.entity.body = {
            'type': 'multiple_response', 'derivation': {
                'function': 'array',
                'args': [{
                    'function': 'select',
                    'args': [{
                        'map': {
                            '00001': {
                                'function': 'combine_responses',
                                'args': [
                                    {'variable': '../original_variable'}
                                ]
                            }
                        }
                    }]
                }]
            }}
        var_res.entity.self = '/variable/url/'
        ds = Dataset(ds_res)
        var = Variable(var_res, ds_res)
        ds.copy_variable(var, name='copy', alias='copy')
        ds_res.variables.create.assert_called_with({
            'element': 'shoji:entity',
            'body': {
                'alias': 'copy',
                'name': 'copy',
                'derivation': {
                    'function': 'array',
                    'args': [{
                        'function': 'select',
                        'args': [{
                            'map': {
                                '00001': {
                                    'function': 'combine_responses',
                                    'args': [
                                        # Look how the variable url got abs()ed
                                        {'variable': '/variable/original_variable'}
                                    ]
                                }
                            }
                        }]
                    }]
                }
            }
        })


def test_hide_unhide():
    ds_res = MagicMock()
    var_res = MagicMock()
    var = Variable(var_res, ds_res)
    var.hide()
    var_res.entity.edit.assert_called_with(discarded=True)
    var.unhide()
    var_res.entity.edit.assert_called_with(discarded=False)


class TestHierarchicalOrder(TestCase):

    ds_url = 'http://test.crunch.local/api/datasets/123/'

    @staticmethod
    def _get_update_payload(ds):
        try:
            return ds.order.hier.put.call_args_list[-1][0][0]
        except IndexError:
            return None

    def setUp(self):
        variable_defs = [
            {
                'id': '000001',
                'alias': 'id',
                'name': 'ID',
                'type': 'numeric',
                'is_subvar': False
            },
            {
                'id': '000002',
                'alias': 'hobbies',
                'name': 'Hobbies',
                'type': 'text',
                'is_subvar': False
            },
            {
                'id': '000003',
                'alias': 'registration_time',
                'name': 'Registration Time',
                'type': 'numeric',
                'is_subvar': False
            },
            {
                'id': '000004',
                'alias': 'last_login_time',
                'name': 'Last Login Time',
                'type': 'numeric',
                'is_subvar': False
            },
            {
                'id': '000005',
                'alias': 'first_name',
                'name': 'First Name',
                'type': 'text',
                'is_subvar': False
            },
            {
                'id': '000006',
                'alias': 'last_name',
                'name': 'Last Name',
                'type': 'text',
                'is_subvar': False
            },
            {
                'id': '000007',
                'alias': 'gender',
                'name': 'Gender',
                'type': 'text',
                'is_subvar': False
            },
            {
                'id': '000008',
                'alias': 'country',
                'name': 'Country',
                'type': 'text',
                'is_subvar': False
            },
            {
                'id': '000009',
                'alias': 'city',
                'name': 'City',
                'type': 'text',
                'is_subvar': False
            },
            {
                'id': '000010',
                'alias': 'zip_code',
                'name': 'Zip Code',
                'type': 'text',
                'is_subvar': False
            },
            {
                'id': '000011',
                'alias': 'address',
                'name': 'Address',
                'type': 'text',
                'is_subvar': False
            },
            {
                'id': '000012',
                'alias': 'music',
                'name': 'Music',
                'type': 'text',
                'is_subvar': False
            },
            {
                'id': '000013',
                'alias': 'religion',
                'name': 'Religion',
                'type': 'text',
                'is_subvar': False
            }
        ]
        table = {
            'element': 'crunch:table',
            'self': '%stable/' % self.ds_url,
            'metadata': collections.OrderedDict()
        }
        variables = dict()
        hier_order = {
            'element': 'shoji:order',
            'self': '%svariables/hier/' % self.ds_url,
            'graph': [
                '../000001/',                       # id
                '../000002/',                       # hobbies
                {
                    'Account': [
                        '../000003/',               # registration_time
                        '../000004/',               # last_login_time
                        {
                            'User Information': [
                                '../000005/',       # first_name
                                '../000006/',       # last_name
                                '../000007/'        # gender
                            ]
                        },
                        {
                            'Location': [
                                '../000008/',       # country
                                '../000009/',       # city
                                '../000010/',       # zip_code
                                '../000011/'        # address
                            ]
                        }
                    ]
                },
                '../000012/',                       # music
                '../000013/'                        # religion
            ]
        }

        for var in variable_defs:
            var_url = '%svariables/%s/' % (self.ds_url, var['id'])
            _get_func = _build_get_func(var)
            _var_mock = MagicMock()
            _var_mock.__getitem__.side_effect = _get_func
            _var_mock.get.side_effect = _get_func
            _var_mock.entity.self = var_url
            _var_mock.entity.body.__getitem__.side_effect = _get_func
            _var_mock.entity.body.get.side_effect = _get_func
            table['metadata'][var['id']] = _var_mock
            variables[var['id']] = _var_mock     # for .variables.by('id')
            variables[var['alias']] = _var_mock  # for .variables.by('alias')

        def _session_get(*args):
            if args[0] == '{}table/'.format(self.ds_url):
                return _CrunchPayload(table)
            elif args[0] == '{}variables/hier/'.format(self.ds_url):
                self.ds._hier_calls += 1
                return _CrunchPayload(hier_order)
            if args[0] == '{}state/'.format(self.ds_url):
                return _CrunchPayload({
                    'element': 'shoji:entity',
                    'self': '%sstate/' % self.ds_url,
                    'body': _CrunchPayload({
                        'revision': self.ds._revision
                    })
                })
            return _CrunchPayload()

        ds_resource = MagicMock()
        ds_resource.self = self.ds_url
        ds_resource.variables.orders.hier = '%svariables/hier/' % self.ds_url
        ds_resource.variables.by.return_value = variables
        ds_resource.session.get.side_effect = _session_get
        self.ds = Dataset(ds_resource)
        self.ds._revision = 'one'
        self.ds._hier_calls = 0

    def test_order_property_is_loaded_correctly(self):
        ds = self.ds

        assert isinstance(ds.order, scrunch.datasets.Order)
        assert isinstance(ds.order.graph, scrunch.datasets.Group)  # root group

    def test_order_property_is_protected_from_modifications(self):
        ds = self.ds

        # The `order` property must be protected from modifications.
        with pytest.raises(TypeError):
            ds.order = False

        # The "root" Group must also be protected from modifications.
        with pytest.raises(TypeError):
            ds.order.graph = None

    def test_access_with_absolute_paths(self):
        ds = self.ds

        # The "root" Group.
        root_group = ds.order['|']
        assert isinstance(root_group, scrunch.datasets.Group)
        assert root_group.is_root

        # Sub-groups
        group = ds.order['|Account']
        assert isinstance(group, scrunch.datasets.Group)
        assert group.name == 'Account'
        assert group.parent == ds.order.graph

        group = ds.order['|Account|User Information|']
        assert isinstance(group, scrunch.datasets.Group)
        assert group.name == 'User Information'
        assert group.parent == ds.order['|Account']

        with pytest.raises(scrunch.exceptions.InvalidPathError):
            _ = ds.order['|Account|Invalid Group|']

        with pytest.raises(scrunch.exceptions.InvalidPathError):
            _ = ds.order['|Invalid Group|']

    def test_access_with_relative_paths(self):
        ds = self.ds

        acct_group = ds.order['Account']
        assert isinstance(acct_group, scrunch.datasets.Group)
        assert acct_group.name == 'Account'
        assert acct_group.parent == ds.order.graph

        usr_info_group = acct_group['User Information']
        assert isinstance(usr_info_group, scrunch.datasets.Group)
        assert usr_info_group.name == 'User Information'
        assert usr_info_group.parent == acct_group

        with pytest.raises(scrunch.exceptions.InvalidPathError):
            _ = ds.order['Invalid Group']

        with pytest.raises(scrunch.exceptions.InvalidPathError):
            _ = acct_group['Another Invalid Group']

    def test_access_with_the_in_operator(self):
        ds = self.ds

        assert 'Account' in ds.order['|']
        assert 'Invalid Group' not in ds.order['|']
        assert 'User Information' in ds.order['|Account']

    def test_element_str_representation(self):
        ds = self.ds

        # Test first-level str representation.
        assert str(ds.order) == json.dumps(
            [
                'ID',
                'Hobbies',
                {
                    'Account': [
                        'Registration Time',
                        'Last Login Time',
                        {
                            'User Information': [
                                'First Name',
                                'Last Name',
                                'Gender'
                            ]
                        },
                        {
                            'Location': [
                                'Country',
                                'City',
                                'Zip Code',
                                'Address'
                            ]
                        }
                    ]
                },
                'Music',
                'Religion'
            ],
            indent=scrunch.datasets.Group.INDENT_SIZE
        )

        # Test sub-group str representation.
        assert str(ds.order['|Account']) == json.dumps(
            [
                'Registration Time',
                'Last Login Time',
                {
                    'User Information': [
                        'First Name',
                        'Last Name',
                        'Gender'
                    ]
                },
                {
                    'Location': [
                        'Country',
                        'City',
                        'Zip Code',
                        'Address'
                    ]
                }
            ],
            indent=scrunch.datasets.Group.INDENT_SIZE
        )

        assert str(ds.order['|Account|User Information']) == json.dumps(
            [
                'First Name',
                'Last Name',
                'Gender'
            ],
            indent=scrunch.datasets.Group.INDENT_SIZE
        )

    def test_update_hierarchy_order(self):
        ds = self.ds
        ds.order.update()
        assert self._get_update_payload(ds) == {
            'element': 'shoji:order',
            'graph': [
                '../000001/',                       # id
                '../000002/',                       # hobbies
                {
                    'Account': [
                        '../000003/',               # registration_time
                        '../000004/',               # last_login_time
                        {
                            'User Information': [
                                '../000005/',       # first_name
                                '../000006/',       # last_name
                                '../000007/'        # gender
                            ]
                        },
                        {
                            'Location': [
                                '../000008/',       # country
                                '../000009/',       # city
                                '../000010/',       # zip_code
                                '../000011/'        # address
                            ]
                        }
                    ]
                },
                '../000012/',                       # music
                '../000013/',                       # religion
            ]
        }

    def test_local_movements(self):
        ds = self.ds

        ds.order['|'].append('id')
        assert self._get_update_payload(ds) == {
            'element': 'shoji:order',
            'graph': [
                '../000002/',                       # hobbies
                {
                    'Account': [
                        '../000003/',               # registration_time
                        '../000004/',               # last_login_time
                        {
                            'User Information': [
                                '../000005/',       # first_name
                                '../000006/',       # last_name
                                '../000007/'        # gender
                            ]
                        },
                        {
                            'Location': [
                                '../000008/',       # country
                                '../000009/',       # city
                                '../000010/',       # zip_code
                                '../000011/'        # address
                            ]
                        }
                    ]
                },
                '../000012/',                       # music
                '../000013/',                       # religion
                '../000001/',                       # id
            ]
        }

        ds.order['|'].insert('music', position=1)
        assert self._get_update_payload(ds) == {
            'element': 'shoji:order',
            'graph': [
                '../000002/',                       # hobbies
                '../000012/',                       # music
                {
                    'Account': [
                        '../000003/',               # registration_time
                        '../000004/',               # last_login_time
                        {
                            'User Information': [
                                '../000005/',       # first_name
                                '../000006/',       # last_name
                                '../000007/'        # gender
                            ]
                        },
                        {
                            'Location': [
                                '../000008/',       # country
                                '../000009/',       # city
                                '../000010/',       # zip_code
                                '../000011/'        # address
                            ]
                        }
                    ]
                },
                '../000013/',                       # religion
                '../000001/',                       # id
            ]
        }

        ds.order['|'].insert(alias=['id', 'Account'], position=3)
        assert self._get_update_payload(ds) == {
            'element': 'shoji:order',
            'graph': [
                '../000002/',                       # hobbies
                '../000012/',                       # music
                '../000013/',                       # religion
                '../000001/',                       # id
                {
                    'Account': [
                        '../000003/',               # registration_time
                        '../000004/',               # last_login_time
                        {
                            'User Information': [
                                '../000005/',       # first_name
                                '../000006/',       # last_name
                                '../000007/'        # gender
                            ]
                        },
                        {
                            'Location': [
                                '../000008/',       # country
                                '../000009/',       # city
                                '../000010/',       # zip_code
                                '../000011/'        # address
                            ]
                        }
                    ]
                },
            ]
        }

        ds.order['|'].insert(['Account', 'id'])
        assert self._get_update_payload(ds) == {
            'element': 'shoji:order',
            'graph': [
                {
                    'Account': [
                        '../000003/',               # registration_time
                        '../000004/',               # last_login_time
                        {
                            'User Information': [
                                '../000005/',       # first_name
                                '../000006/',       # last_name
                                '../000007/'        # gender
                            ]
                        },
                        {
                            'Location': [
                                '../000008/',       # country
                                '../000009/',       # city
                                '../000010/',       # zip_code
                                '../000011/'        # address
                            ]
                        }
                    ]
                },
                '../000001/',                       # id
                '../000002/',                       # hobbies
                '../000012/',                       # music
                '../000013/',                       # religion
            ]
        }

        ds.order['|'].append('hobbies')
        assert self._get_update_payload(ds) == {
            'element': 'shoji:order',
            'graph': [
                {
                    'Account': [
                        '../000003/',               # registration_time
                        '../000004/',               # last_login_time
                        {
                            'User Information': [
                                '../000005/',       # first_name
                                '../000006/',       # last_name
                                '../000007/'        # gender
                            ]
                        },
                        {
                            'Location': [
                                '../000008/',       # country
                                '../000009/',       # city
                                '../000010/',       # zip_code
                                '../000011/'        # address
                            ]
                        }
                    ]
                },
                '../000001/',                       # id
                '../000012/',                       # music
                '../000013/',                       # religion
                '../000002/',                       # hobbies
            ]
        }

        ds.order['|'].insert(['hobbies', 'religion'], before='music')
        assert self._get_update_payload(ds) == {
            'element': 'shoji:order',
            'graph': [
                {
                    'Account': [
                        '../000003/',               # registration_time
                        '../000004/',               # last_login_time
                        {
                            'User Information': [
                                '../000005/',       # first_name
                                '../000006/',       # last_name
                                '../000007/'        # gender
                            ]
                        },
                        {
                            'Location': [
                                '../000008/',       # country
                                '../000009/',       # city
                                '../000010/',       # zip_code
                                '../000011/'        # address
                            ]
                        }
                    ]
                },
                '../000001/',                       # id
                '../000002/',                       # hobbies
                '../000013/',                       # religion
                '../000012/',                       # music
            ]
        }

        ds.order['|'].insert('Account', after='id')
        assert self._get_update_payload(ds) == {
            'element': 'shoji:order',
            'graph': [
                '../000001/',                       # id
                {
                    'Account': [
                        '../000003/',               # registration_time
                        '../000004/',               # last_login_time
                        {
                            'User Information': [
                                '../000005/',       # first_name
                                '../000006/',       # last_name
                                '../000007/'        # gender
                            ]
                        },
                        {
                            'Location': [
                                '../000008/',       # country
                                '../000009/',       # city
                                '../000010/',       # zip_code
                                '../000011/'        # address
                            ]
                        }
                    ]
                },
                '../000002/',                       # hobbies
                '../000013/',                       # religion
                '../000012/',                       # music
            ]
        }

    def test_local_movements_using_paths(self):
        ds = self.ds

        ds.order['|Account'].append('registration_time')
        assert self._get_update_payload(ds) == {
            'element': 'shoji:order',
            'graph': [
                '../000001/',                       # id
                '../000002/',                       # hobbies
                {
                    'Account': [
                        '../000004/',               # last_login_time
                        {
                            'User Information': [
                                '../000005/',       # first_name
                                '../000006/',       # last_name
                                '../000007/'        # gender
                            ]
                        },
                        {
                            'Location': [
                                '../000008/',       # country
                                '../000009/',       # city
                                '../000010/',       # zip_code
                                '../000011/'        # address
                            ]
                        },
                        '../000003/',               # registration_time
                    ]
                },
                '../000012/',                       # music
                '../000013/',                       # religion
            ]
        }

        ds.order['|Account|User Information'].insert('gender', position=1)
        assert self._get_update_payload(ds) == {
            'element': 'shoji:order',
            'graph': [
                '../000001/',                       # id
                '../000002/',                       # hobbies
                {
                    'Account': [
                        '../000004/',               # last_login_time
                        {
                            'User Information': [
                                '../000005/',       # first_name
                                '../000007/',       # gender
                                '../000006/',       # last_name
                            ]
                        },
                        {
                            'Location': [
                                '../000008/',       # country
                                '../000009/',       # city
                                '../000010/',       # zip_code
                                '../000011/'        # address
                            ]
                        },
                        '../000003/',               # registration_time
                    ]
                },
                '../000012/',                       # music
                '../000013/',                       # religion
            ]
        }

        ds.order['Account|Location'].insert(['country', 'zip_code'], 2)
        assert self._get_update_payload(ds) == {
            'element': 'shoji:order',
            'graph': [
                '../000001/',                       # id
                '../000002/',                       # hobbies
                {
                    'Account': [
                        '../000004/',               # last_login_time
                        {
                            'User Information': [
                                '../000005/',       # first_name
                                '../000007/',       # gender
                                '../000006/',       # last_name
                            ]
                        },
                        {
                            'Location': [
                                '../000009/',       # city
                                '../000011/',       # address
                                '../000008/',       # country
                                '../000010/',       # zip_code
                            ]
                        },
                        '../000003/',               # registration_time
                    ]
                },
                '../000012/',                       # music
                '../000013/',                       # religion
            ]
        }

        ds.order['|Account|Location'].insert('address')
        assert self._get_update_payload(ds) == {
            'element': 'shoji:order',
            'graph': [
                '../000001/',                       # id
                '../000002/',                       # hobbies
                {
                    'Account': [
                        '../000004/',               # last_login_time
                        {
                            'User Information': [
                                '../000005/',       # first_name
                                '../000007/',       # gender
                                '../000006/',       # last_name
                            ]
                        },
                        {
                            'Location': [
                                '../000011/',       # address
                                '../000009/',       # city
                                '../000008/',       # country
                                '../000010/',       # zip_code
                            ]
                        },
                        '../000003/',               # registration_time
                    ]
                },
                '../000012/',                       # music
                '../000013/',                       # religion
            ]
        }

        ds.order['|Account'].append('User Information')
        assert self._get_update_payload(ds) == {
            'element': 'shoji:order',
            'graph': [
                '../000001/',                       # id
                '../000002/',                       # hobbies
                {
                    'Account': [
                        '../000004/',               # last_login_time
                        {
                            'Location': [
                                '../000011/',       # address
                                '../000009/',       # city
                                '../000008/',       # country
                                '../000010/',       # zip_code
                            ]
                        },
                        '../000003/',               # registration_time
                        {
                            'User Information': [
                                '../000005/',       # first_name
                                '../000007/',       # gender
                                '../000006/',       # last_name
                            ]
                        },
                    ]
                },
                '../000012/',                       # music
                '../000013/',                       # religion
            ]
        }

        ds.order['|Account'].insert('Location', before='last_login_time')
        assert self._get_update_payload(ds) == {
            'element': 'shoji:order',
            'graph': [
                '../000001/',                       # id
                '../000002/',                       # hobbies
                {
                    'Account': [
                        {
                            'Location': [
                                '../000011/',       # address
                                '../000009/',       # city
                                '../000008/',       # country
                                '../000010/',       # zip_code
                            ]
                        },
                        '../000004/',               # last_login_time
                        '../000003/',               # registration_time
                        {
                            'User Information': [
                                '../000005/',       # first_name
                                '../000007/',       # gender
                                '../000006/',       # last_name
                            ]
                        },
                    ]
                },
                '../000012/',                       # music
                '../000013/',                       # religion
            ]
        }

        ds.order['|Account|Location'].insert('city', after='country')
        assert self._get_update_payload(ds) == {
            'element': 'shoji:order',
            'graph': [
                '../000001/',                       # id
                '../000002/',                       # hobbies
                {
                    'Account': [
                        {
                            'Location': [
                                '../000011/',       # address
                                '../000008/',       # country
                                '../000009/',       # city
                                '../000010/',       # zip_code
                            ]
                        },
                        '../000004/',               # last_login_time
                        '../000003/',               # registration_time
                        {
                            'User Information': [
                                '../000005/',       # first_name
                                '../000007/',       # gender
                                '../000006/',       # last_name
                            ]
                        },
                    ]
                },
                '../000012/',                       # music
                '../000013/',                       # religion
            ]
        }

    def test_cross_group_movements(self):
        ds = self.ds

        ds.order['|'].append('gender')
        assert self._get_update_payload(ds) == {
            'element': 'shoji:order',
            'graph': [
                '../000001/',                       # id
                '../000002/',                       # hobbies
                {
                    'Account': [
                        '../000003/',               # registration_time
                        '../000004/',               # last_login_time
                        {
                            'User Information': [
                                '../000005/',       # first_name
                                '../000006/',       # last_name
                            ]
                        },
                        {
                            'Location': [
                                '../000008/',       # country
                                '../000009/',       # city
                                '../000010/',       # zip_code
                                '../000011/',       # address
                            ]
                        }
                    ]
                },
                '../000012/',                       # music
                '../000013/',                       # religion
                '../000007/',                       # gender
            ]
        }

        ds.order['|'].insert('address', position=1)
        assert self._get_update_payload(ds) == {
            'element': 'shoji:order',
            'graph': [
                '../000001/',                       # id
                '../000011/',                       # address
                '../000002/',                       # hobbies
                {
                    'Account': [
                        '../000003/',               # registration_time
                        '../000004/',               # last_login_time
                        {
                            'User Information': [
                                '../000005/',       # first_name
                                '../000006/',       # last_name
                            ]
                        },
                        {
                            'Location': [
                                '../000008/',       # country
                                '../000009/',       # city
                                '../000010/',       # zip_code
                            ]
                        }
                    ]
                },
                '../000012/',                       # music
                '../000013/',                       # religion
                '../000007/',                       # gender
            ]
        }

        ds.order['|'].insert(alias=['last_login_time', 'Location'], position=3)
        assert self._get_update_payload(ds) == {
            'element': 'shoji:order',
            'graph': [
                '../000001/',                       # id
                '../000011/',                       # address
                '../000002/',                       # hobbies
                '../000004/',                       # last_login_time
                {
                    'Location': [
                        '../000008/',               # country
                        '../000009/',               # city
                        '../000010/',               # zip_code
                    ]
                },
                {
                    'Account': [
                        '../000003/',               # registration_time
                        {
                            'User Information': [
                                '../000005/',       # first_name
                                '../000006/',       # last_name
                            ]
                        },
                    ]
                },
                '../000012/',                       # music
                '../000013/',                       # religion
                '../000007/',                       # gender
            ]
        }

        ds.order['|'].insert(['User Information', 'country'])
        assert self._get_update_payload(ds) == {
            'element': 'shoji:order',
            'graph': [
                {
                    'User Information': [
                        '../000005/',              # first_name
                        '../000006/',              # last_name
                    ]
                },
                '../000008/',                       # country
                '../000001/',                       # id
                '../000011/',                       # address
                '../000002/',                       # hobbies
                '../000004/',                       # last_login_time
                {
                    'Location': [
                        '../000009/',               # city
                        '../000010/',               # zip_code
                    ]
                },
                {
                    'Account': [
                        '../000003/',               # registration_time
                    ]
                },
                '../000012/',                       # music
                '../000013/',                       # religion
                '../000007/',                       # gender
            ]
        }

        ds.order['|'].append('zip_code')
        assert self._get_update_payload(ds) == {
            'element': 'shoji:order',
            'graph': [
                {
                    'User Information': [
                        '../000005/',              # first_name
                        '../000006/',              # last_name
                    ]
                },
                '../000008/',                       # country
                '../000001/',                       # id
                '../000011/',                       # address
                '../000002/',                       # hobbies
                '../000004/',                       # last_login_time
                {
                    'Location': [
                        '../000009/',               # city
                    ]
                },
                {
                    'Account': [
                        '../000003/',               # registration_time
                    ]
                },
                '../000012/',                       # music
                '../000013/',                       # religion
                '../000007/',                       # gender
                '../000010/',                       # zip_code
            ]
        }

        ds.order['Account'].append('last_login_time')
        assert self._get_update_payload(ds) == {
            'element': 'shoji:order',
            'graph': [
                {
                    'User Information': [
                        '../000005/',              # first_name
                        '../000006/',              # last_name
                    ]
                },
                '../000008/',                       # country
                '../000001/',                       # id
                '../000011/',                       # address
                '../000002/',                       # hobbies
                {
                    'Location': [
                        '../000009/',               # city
                    ]
                },
                {
                    'Account': [
                        '../000003/',               # registration_time
                        '../000004/',               # last_login_time
                    ]
                },
                '../000012/',                       # music
                '../000013/',                       # religion
                '../000007/',                       # gender
                '../000010/',                       # zip_code
            ]
        }

        ds.order['|User Information'].append('gender')
        assert self._get_update_payload(ds) == {
            'element': 'shoji:order',
            'graph': [
                {
                    'User Information': [
                        '../000005/',              # first_name
                        '../000006/',              # last_name
                        '../000007/',              # gender
                    ]
                },
                '../000008/',                       # country
                '../000001/',                       # id
                '../000011/',                       # address
                '../000002/',                       # hobbies
                {
                    'Location': [
                        '../000009/',               # city
                    ]
                },
                {
                    'Account': [
                        '../000003/',               # registration_time
                        '../000004/',               # last_login_time
                    ]
                },
                '../000012/',                       # music
                '../000013/',                       # religion
                '../000010/',                       # zip_code
            ]
        }

        ds.order['|Account'].append(['User Information', 'Location'])
        assert self._get_update_payload(ds) == {
            'element': 'shoji:order',
            'graph': [
                '../000008/',                       # country
                '../000001/',                       # id
                '../000011/',                       # address
                '../000002/',                       # hobbies
                {
                    'Account': [
                        '../000003/',               # registration_time
                        '../000004/',               # last_login_time
                        {
                            'User Information': [
                                '../000005/',       # first_name
                                '../000006/',       # last_name
                                '../000007/',       # gender
                            ]
                        },
                        {
                            'Location': [
                                '../000009/',       # city
                            ]
                        },
                    ]
                },
                '../000012/',                       # music
                '../000013/',                       # religion
                '../000010/',                       # zip_code
            ]
        }

        ds.order['|Account|Location'].insert('address')
        assert self._get_update_payload(ds) == {
            'element': 'shoji:order',
            'graph': [
                '../000008/',                       # country
                '../000001/',                       # id
                '../000002/',                       # hobbies
                {
                    'Account': [
                        '../000003/',               # registration_time
                        '../000004/',               # last_login_time
                        {
                            'User Information': [
                                '../000005/',       # first_name
                                '../000006/',       # last_name
                                '../000007/',       # gender
                            ]
                        },
                        {
                            'Location': [
                                '../000011/',       # address
                                '../000009/',       # city
                            ]
                        },
                    ]
                },
                '../000012/',                       # music
                '../000013/',                       # religion
                '../000010/',                       # zip_code
            ]
        }

        ds.order['|Account|Location|'].insert('country', after='city')
        assert self._get_update_payload(ds) == {
            'element': 'shoji:order',
            'graph': [
                '../000001/',                       # id
                '../000002/',                       # hobbies
                {
                    'Account': [
                        '../000003/',               # registration_time
                        '../000004/',               # last_login_time
                        {
                            'User Information': [
                                '../000005/',       # first_name
                                '../000006/',       # last_name
                                '../000007/',       # gender
                            ]
                        },
                        {
                            'Location': [
                                '../000011/',       # address
                                '../000009/',       # city,
                                '../000008/',       # country
                            ]
                        },
                    ]
                },
                '../000012/',                       # music
                '../000013/',                       # religion
                '../000010/',                       # zip_code
            ]
        }

    def test_group_level_reordering(self):
        ds = self.ds

        ds.order['|'].reorder(['id', 'hobbies', 'music', 'religion', 'Account'])
        assert self._get_update_payload(ds) == {
            'element': 'shoji:order',
            'graph': [
                '../000001/',                       # id
                '../000002/',                       # hobbies
                '../000012/',                       # music
                '../000013/',                       # religion
                {
                    'Account': [
                        '../000003/',               # registration_time
                        '../000004/',               # last_login_time
                        {
                            'User Information': [
                                '../000005/',       # first_name
                                '../000006/',       # last_name
                                '../000007/'        # gender
                            ]
                        },
                        {
                            'Location': [
                                '../000008/',       # country
                                '../000009/',       # city
                                '../000010/',       # zip_code
                                '../000011/'        # address
                            ]
                        }
                    ]
                },
            ]
        }

        ds.order['|Account'].reorder([
            'User Information',
            'Location',
            'registration_time',
            'last_login_time'
        ])
        assert self._get_update_payload(ds) == {
            'element': 'shoji:order',
            'graph': [
                '../000001/',                       # id
                '../000002/',                       # hobbies
                '../000012/',                       # music
                '../000013/',                       # religion
                {
                    'Account': [
                        {
                            'User Information': [
                                '../000005/',       # first_name
                                '../000006/',       # last_name
                                '../000007/'        # gender
                            ]
                        },
                        {
                            'Location': [
                                '../000008/',       # country
                                '../000009/',       # city
                                '../000010/',       # zip_code
                                '../000011/'        # address
                            ]
                        },
                        '../000003/',               # registration_time
                        '../000004/',               # last_login_time
                    ]
                },
            ]
        }

    def test_movement_errors(self):
        ds = self.ds

        with pytest.raises(ValueError):
            ds.order['|Account|User Information'].append('invalid_alias')

        with pytest.raises(ValueError):
            ds.order['|Account'].insert(alias=['id', 'invalid_alias'])

        with pytest.raises(IndexError):
            ds.order['|Account'].insert('gender', position=999)

        with pytest.raises(TypeError):
            ds.order['|Account'].insert('id', before=1)

        with pytest.raises(scrunch.exceptions.InvalidReferenceError):
            ds.order['|Account'].insert('id', before='unknown')

    def test_group_creation(self):
        ds = self.ds

        ds.order['|Account'].create_group(
            'Login Details', alias=['registration_time', 'last_login_time']
        )
        assert self._get_update_payload(ds) == {
            'element': 'shoji:order',
            'graph': [
                '../000001/',                       # id
                '../000002/',                       # hobbies
                {
                    'Account': [
                        {
                            'User Information': [
                                '../000005/',       # first_name
                                '../000006/',       # last_name
                                '../000007/',       # gender
                            ]
                        },
                        {
                            'Location': [
                                '../000008/',       # country
                                '../000009/',       # city
                                '../000010/',       # zip_code
                                '../000011/',       # address
                            ]
                        },
                        {
                            'Login Details': [
                                '../000003/',       # registration_time
                                '../000004/',       # last_login_time
                            ]
                        },
                    ]
                },
                '../000012/',                       # music
                '../000013/',                       # religion
            ]
        }

        with pytest.raises(ValueError):
            ds.order['|'].create_group('Account')

        with pytest.raises(ValueError):
            ds.order['|'].create_group('My new|Group')

        with pytest.raises(ValueError):
            ds.order['|'].create_group(
                'Very very very long name for the new Group which should not '
                'be allowed at all'
            )

        with pytest.raises(ValueError):
            ds.order['|Account'].create_group('@##$')

    def test_group_renaming(self):
        ds = self.ds

        ds.order['|Account|User Information'].rename('User Info')
        assert self._get_update_payload(ds) == {
            'element': 'shoji:order',
            'graph': [
                '../000001/',                       # id
                '../000002/',                       # hobbies
                {
                    'Account': [
                        '../000003/',               # registration_time
                        '../000004/',               # last_login_time
                        {
                            'User Info': [
                                '../000005/',       # first_name
                                '../000006/',       # last_name
                                '../000007/'        # gender
                            ]
                        },
                        {
                            'Location': [
                                '../000008/',       # country
                                '../000009/',       # city
                                '../000010/',       # zip_code
                                '../000011/'        # address
                            ]
                        }
                    ]
                },
                '../000012/',                       # music
                '../000013/'                        # religion
            ]
        }

        with pytest.raises(ValueError):
            ds.order['|'].rename('Root')

        with pytest.raises(ValueError):
            ds.order['|Account'].rename('id')

        with pytest.raises(ValueError):
            ds.order['|Account'].rename('My new|Group')

        with pytest.raises(ValueError):
            ds.order['|Account'].rename(
                'Very very very long new name for the Group which should not '
                'be allowed at all'
            )

        with pytest.raises(ValueError):
            ds.order['|Account'].rename('@##$.')

    def test_move_group(self):
        ds = self.ds

        group = ds.order['|Account|User Information']
        assert group.name == 'User Information'
        group.move('|')
        assert self._get_update_payload(ds) == {
            'element': 'shoji:order',
            'graph': [
                '../000001/',                       # id
                '../000002/',                       # hobbies
                {
                    'Account': [
                        '../000003/',               # registration_time
                        '../000004/',               # last_login_time
                        {
                            'Location': [
                                '../000008/',       # country
                                '../000009/',       # city
                                '../000010/',       # zip_code
                                '../000011/',       # address
                            ]
                        }
                    ]
                },
                '../000012/',                       # music
                '../000013/',                       # religion
                {
                    'User Information': [
                        '../000005/',       # first_name
                        '../000006/',       # last_name
                        '../000007/',       # gender
                    ]
                },
            ]
        }

        with pytest.raises(scrunch.exceptions.InvalidPathError):
            ds.order['|Account|Location'].move('|Invalid Group|')

        with pytest.raises(scrunch.exceptions.InvalidPathError):
            ds.order['|Account|Location'].move('|Account|Location')

    def test_move_variable(self):
        ds = self.ds
        var = ds['id']
        assert var.name == 'ID'
        var.move('|Account|User Information')
        assert self._get_update_payload(var.dataset) == {
            'element': 'shoji:order',
            'graph': [
                '../000002/',                       # hobbies
                {
                    'Account': [
                        '../000003/',               # registration_time
                        '../000004/',               # last_login_time
                        {
                            'User Information': [
                                '../000005/',       # first_name
                                '../000006/',       # last_name
                                '../000007/',       # gender
                                '../000001/',       # id
                            ]
                        },
                        {
                            'Location': [
                                '../000008/',       # country
                                '../000009/',       # city
                                '../000010/',       # zip_code
                                '../000011/'        # address
                            ]
                        }
                    ]
                },
                '../000012/',                       # music
                '../000013/'                        # religion
            ]
        }

        with pytest.raises(scrunch.exceptions.InvalidPathError):
            var.move('|Account|Invalid Group')

    def test_order_synchronization(self):
        ds = self.ds

        # Only one call to the hierarchical order endpoint should be done as
        # long as the dataset revision doesn't change. More details at
        # .setUp().
        assert isinstance(ds.order['|'], scrunch.datasets.Group)
        assert isinstance(ds.order['|Account'], scrunch.datasets.Group)
        assert isinstance(ds.order['|'], scrunch.datasets.Group)
        assert ds._hier_calls == 1

        # Simulate the dataset having a new revision so that the
        # synchronization mechanism kicks in. More details at .setUp().
        ds._revision = 'two'
        assert isinstance(ds.order['|'], scrunch.datasets.Group)
        assert ds._hier_calls == 2

    def test_order_iteration(self):
        ds = self.ds

        # consume all items in the dataset order
        items = [item for item in ds.order]

        assert isinstance(items[0], mock.MagicMock)  # id
        assert isinstance(items[1], mock.MagicMock)  # hobbies
        assert isinstance(items[2], scrunch.datasets.Group)  # Account
        assert isinstance(items[3], mock.MagicMock)  # music
        assert isinstance(items[4], mock.MagicMock)  # religion

    def test_order_iteration_values(self):
        ds = self.ds

        items = ds.order.values()

        assert isinstance(items[0], mock.MagicMock)  # id
        assert isinstance(items[1], mock.MagicMock)  # hobbies
        assert isinstance(items[2], scrunch.datasets.Group)  # Account
        assert isinstance(items[3], mock.MagicMock)  # music
        assert isinstance(items[4], mock.MagicMock)  # religion

    def test_order_iteration_itervalues(self):
        ds = self.ds

        items = [item for item in ds.order.itervalues()]

        assert isinstance(items[0], mock.MagicMock)  # id
        assert isinstance(items[1], mock.MagicMock)  # hobbies
        assert isinstance(items[2], scrunch.datasets.Group)  # Account
        assert isinstance(items[3], mock.MagicMock)  # music
        assert isinstance(items[4], mock.MagicMock)  # religion

    def test_order_iteration_keys(self):
        ds = self.ds

        keys = ds.order.keys()
        assert keys == ['id', 'hobbies', 'Account', 'music', 'religion']

    def test_order_iteration_iterkeys(self):
        ds = self.ds

        keys = [k for k in ds.order.iterkeys()]
        assert keys == ['id', 'hobbies', 'Account', 'music', 'religion']

    def test_order_iteration_items(self):
        ds = self.ds

        keys = []
        items = []
        for k, v in ds.order.items():
            keys.append(k)
            items.append(v)

        assert keys == ['id', 'hobbies', 'Account', 'music', 'religion']
        assert isinstance(items[0], mock.MagicMock)  # id
        assert isinstance(items[1], mock.MagicMock)  # hobbies
        assert isinstance(items[2], scrunch.datasets.Group)  # Account
        assert isinstance(items[3], mock.MagicMock)  # music
        assert isinstance(items[4], mock.MagicMock)  # religion


class TestDatasetSettings(TestCase):

    ds_url = 'http://test.crunch.local/api/datasets/123/'

    def setUp(self):
        settings = {
            'element': 'shoji:entity',
            'self': '%ssettings/' % self.ds_url,
            'body': {
                'viewers_can_export': False,
                'min_base_size': 0,
                'weight': None,
                'viewers_can_change_weight': False
            }
        }

        def _session_get(*args):
            if args[0] == '{}settings/'.format(self.ds_url):
                return _CrunchPayload(settings)
            return _CrunchPayload()

        ds_resource = MagicMock()
        ds_resource.self = self.ds_url
        ds_resource.fragments.settings = '%ssettings/' % self.ds_url
        ds_resource.session.get.side_effect = _session_get
        self.ds = Dataset(ds_resource)

    def test_settings_are_displayed_as_dict_obj(self):
        ds = self.ds

        assert isinstance(ds.settings, dict)
        assert ds.settings == {
            'viewers_can_export': False,
            'min_base_size': 0,
            'weight': None,
            'viewers_can_change_weight': False
        }

    def test_settings_obj_is_protected_from_modifications(self):
        ds = self.ds

        # The `settings` property must be protected from modifications.
        with pytest.raises(TypeError):
            ds.settings = False

    def test_settings_dict_obj_is_read_only(self):
        ds = self.ds

        with pytest.raises(RuntimeError):
            ds.settings['viewers_can_export'] = 'invalid'

        with pytest.raises(RuntimeError):
            del ds.settings['viewers_can_export']

        with pytest.raises(RuntimeError):
            ds.settings.pop()

        with pytest.raises(RuntimeError):
            ds.settings.update({'viewers_can_export': 'invalid'})

        with pytest.raises(RuntimeError):
            ds.settings.clear()

    def test_change_settings(self):
        ds = self.ds

        # Test that the change_settings method performs the proper PATCHes.
        ds.change_settings(viewers_can_export=True)
        _url = ds.resource.session.patch.call_args_list[-1][0][0]
        _payload = json.loads(ds.resource.session.patch.call_args_list[-1][0][1])
        _headers = ds.resource.session.patch.call_args_list[-1][1].get('headers', {})
        assert _url == self.ds_url + 'settings/'
        assert _payload == {'viewers_can_export': True}
        assert _headers == {'Content-Type': 'application/json'}

        ds.change_settings(
            viewers_can_export=True, viewers_can_change_weight=True,
            viewers_can_share=False
        )
        _url = ds.resource.session.patch.call_args_list[-1][0][0]
        _payload = json.loads(ds.resource.session.patch.call_args_list[-1][0][1])
        _headers = ds.resource.session.patch.call_args_list[-1][1].get('headers', {})
        assert _url == self.ds_url + 'settings/'
        assert _payload == {
            'viewers_can_export': True,
            'viewers_can_change_weight': True,
            'viewers_can_share': False
        }
        assert _headers == {'Content-Type': 'application/json'}

        # Test that trying to edit invalid or read-only settings is forbidden.
        with pytest.raises(ValueError):
            ds.change_settings(invalid_setting=True)
        with pytest.raises(ValueError):
            ds.change_settings(viewers_can_export=True, weight=10)


class TestDatasetJoins(TestCase):
    left_ds_url = 'https://test.crunch.io/api/datasets/123/'
    right_ds_url = 'https://test.crunch.io/api/datasets/456/'

    def _variable_mock(self, ds_url, var):
        var_url = '%svariables/%s/' % (ds_url, var['id'])
        _get_func = _build_get_func(var)
        _var_mock = MagicMock()
        _var_mock.__getitem__.side_effect = _get_func
        _var_mock.get.side_effect = _get_func
        _var_mock.entity.self = var_url
        _var_mock.entity_url = var_url
        _var_mock.entity.body.__getitem__.side_effect = _get_func
        _var_mock.entity.body.get.side_effect = _get_func
        return _var_mock

    def setUp(self):
        var = {
            'id': '000001',
            'alias': 'id',
            'name': 'ID',
            'type': 'numeric',
            'is_subvar': False
        }

        # setup for left dataset
        _left_var_mock = self._variable_mock(self.left_ds_url, var)
        left_variable = collections.OrderedDict()
        left_variable[var['alias']] = _left_var_mock
        left_ds_res = MagicMock()
        left_ds_res.self = self.left_ds_url
        left_ds_res.variables.by.return_value = left_variable
        self.left_ds = Dataset(left_ds_res)

        # setup for right dataset
        _right_var_mock = self._variable_mock(self.right_ds_url, var)
        right_variable = collections.OrderedDict()
        right_variable[var['alias']] = _right_var_mock
        right_ds_res = MagicMock()
        right_ds_res.self = self.right_ds_url
        right_ds_res.variables.by.return_value = right_variable
        self.right_ds = Dataset(right_ds_res)

    def test_dataset_joins(self):
        left_ds = self.left_ds
        right_ds = self.right_ds
        left_var = left_ds['id']
        right_var = right_ds['id']

        left_ds.join('id', right_ds, 'id', wait=False)

        call_payload = left_ds.resource.variables.post.call_args[0][0]
        expected_payload = {
            'element': 'shoji:entity',
            'body': {
                'function': 'adapt',
                'args': [
                    {'dataset': right_ds.url},
                    {'variable': '%svariables/%s/' % (right_ds.url, right_var.id)},
                    {'variable': '%svariables/%s/' % (left_ds.url, left_var.id)}
                ]
            }
        }

        assert call_payload == expected_payload
        left_ds.resource.variables.post.assert_called_once_with(
            expected_payload)


@mock.patch('scrunch.datasets.download_file')
@mock.patch('scrunch.datasets.export_dataset')
class TestDatasetExport(TestCase):

    ds_url = 'http://test.crunch.local/api/datasets/123/'
    file_download_url = 'http://test.crunch.local/download-file'

    def setUp(self):
        ds_resource = mock.MagicMock()
        ds_resource.self = self.ds_url
        self.ds = Dataset(ds_resource)

    def test_basic_csv_export(self, export_ds_mock, dl_file_mock):
        ds = self.ds
        export_ds_mock.return_value = self.file_download_url

        ds.export('export.csv')

        export_payload = export_ds_mock.call_args_list[0][0][1]
        export_format = export_ds_mock.call_args_list[0][1].get('format')
        export_options = export_payload.get('options', {})

        assert export_format == 'csv'
        assert export_options == {'use_category_ids': True}

        dl_file_mock.assert_called_with(self.file_download_url, 'export.csv')

    def test_basic_json_export(self, export_ds_mock, dl_file_mock):
        ds = self.ds
        ds.resource.table.__getitem__.return_value = 'json serializable'
        ds.export('export.csv', metadata_path='metadata.json')

        ds.resource.table.__getitem__.assert_called_with('metadata')

    def test_csv_export_options(self, export_ds_mock, dl_file_mock):
        ds = self.ds
        export_ds_mock.return_value = self.file_download_url

        ds.export('export.csv', options={'use_category_ids': False})

        export_payload = export_ds_mock.call_args_list[0][0][1]
        export_format = export_ds_mock.call_args_list[0][1].get('format')
        export_options = export_payload.get('options', {})

        assert export_format == 'csv'
        assert export_options == {'use_category_ids': False}

        dl_file_mock.assert_called_with(self.file_download_url, 'export.csv')

    def test_invalid_csv_export_options(self, export_ds_mock, _):
        ds = self.ds
        export_ds_mock.return_value = self.file_download_url

        with pytest.raises(ValueError):
            ds.export('export.csv', options={'invalid_option': False})

    def test_basic_spss_export(self, export_ds_mock, dl_file_mock):
        ds = self.ds
        export_ds_mock.return_value = self.file_download_url

        ds.export('export.sav', format='spss')

        export_payload = export_ds_mock.call_args_list[0][0][1]
        export_format = export_ds_mock.call_args_list[0][1].get('format')
        export_options = export_payload.get('options', {})

        assert export_format == 'spss'
        assert export_options == {
            'prefix_subvariables': False,
            'var_label_field': 'description'
        }

        dl_file_mock.assert_called_with(self.file_download_url, 'export.sav')

    def test_spss_export_options(self, export_ds_mock, dl_file_mock):
        ds = self.ds
        export_ds_mock.return_value = self.file_download_url

        ds.export(
            'export.sav',
            format='spss',
            options={
                'prefix_subvariables': True,
                'var_label_field': 'name'
            }
        )

        export_payload = export_ds_mock.call_args_list[0][0][1]
        export_format = export_ds_mock.call_args_list[0][1].get('format')
        export_options = export_payload.get('options', {})

        assert export_format == 'spss'
        assert export_options == {
            'prefix_subvariables': True,
            'var_label_field': 'name'}

        dl_file_mock.assert_called_with(self.file_download_url, 'export.sav')

    def test_invalid_spss_export_options(self, export_ds_mock, _):
        ds = self.ds
        export_ds_mock.return_value = self.file_download_url

        with pytest.raises(ValueError):
            ds.export(
                'export.csv', format='spss', options={'invalid_option': False}
            )

        with pytest.raises(ValueError):
            ds.export(
                'export.csv', format='spss',
                options={'var_label_field': 'invalid'}
            )


class TestVariableIterator(TestDatasetBase):

    variables = {
        'var_a': {
            'id': '001',
            'alias': 'var_a',
            'name': 'Variable A',
            'type': 'numeric',
            'is_subvar': False
        },
        'var_b': {
            'id': '002',
            'alias': 'var_b',
            'name': 'Variable B',
            'type': 'categorical',
            'is_subvar': False
        },
        'var_c': {
            'id': '003',
            'alias': 'var_c',
            'name': 'Variable C',
            'type': 'categorical',
            'is_subvar': False
        }
    }

    def test_ds_keys(self):
        ds_mock = self._dataset_mock(variables=self.variables)
        ds = Dataset(ds_mock)
        assert isinstance(ds.keys(), list)

    def test_ds_values(self):
        ds_mock = self._dataset_mock(variables=self.variables)
        ds = Dataset(ds_mock)
        assert isinstance(ds.values(), list)

    def test_subvar_order(self):
        subvars_order = [
            '0001',
            '0002',
            '0003',
            '0004'
        ]
        subvars = {
            # Intentionally unordered
            '0003': {
                'id': '0003',
                'alias': 'subvar_3'
            },
            '0001': {
                'id': '0001',
                'alias': 'subvar_1'
            },
            '0004': {
                'id': '0004',
                'alias': 'subvar_4'
            },
            '0002': {
                'id': '0002',
                'alias': 'subvar_2'
            },
        }
        body = dict(subvariables=subvars_order)

        def getitem(key):
            if key == 'body':
                return body

        ds = mock.MagicMock()
        var_tuple = mock.MagicMock()
        var_tuple.entity.__getitem__.side_effect = getitem
        var_tuple.entity.subvariables.index = subvars

        v = Variable(var_tuple=var_tuple, dataset=ds)

        all_ids = [sv['id'] for sv in v]
        assert all_ids == ['0001', '0002', '0003', '0004']


class TestFilter(TestDatasetBase, TestCase):

    _filter = {
        "element": "shoji:entity",
        "self": "https://alpha.crunch.io/api/datasets/1/filters/1/",
        "description": "Detail information for one filter",
        "body": {
            "id": "326d5db5a40f4189a8a4cddfe06bb19c",
            "name": "easy",
            "is_public": True,
            "expression": {
                "function": "in",
                    "args": [
                        {
                            "variable": "https://alpha.crunch.io/api/datasets/1/variables/1/"
                        },
                        {
                            "value": 1
                        }
                    ],
            }
        }
    }

    @mock.patch('scrunch.datasets.Dataset.filters')
    def test_add_filter(self, filters):
        ds_res = self._dataset_mock()
        ds = Dataset(ds_res)
        var = ds['var1_alias']

        ds.add_filter(name='filter', expr='var1_alias != 0')

        expected_payload = {
            'element': 'shoji:entity',
            'body': {
                'name': 'filter',
                'is_public': False,
                'expression': {
                    'function': '!=',
                    'args': [
                        {'variable': var.url},
                        {'value': 0}
                    ]
                }
            }
        }
        ds.resource.filters.create.assert_called_with(expected_payload)

    def test_edit_filter(self):
        filter = EditableMock(entity=self._filter)
        mockfilter = Filter(filter)
        with pytest.raises(AttributeError):
            mockfilter.edit(name='edited')
            mockfilter.resource.edit.assert_called_with({'name': 'edited'})

    def test_filter_class(self):
        filter = MagicMock(entity=self._filter)
        mockfilter = Filter(filter)
        assert mockfilter<|MERGE_RESOLUTION|>--- conflicted
+++ resolved
@@ -206,7 +206,6 @@
         assert ds.start_date == '2017-01-01'
         ds.resource._edit.assert_called_with(**changes)
 
-<<<<<<< HEAD
     def test_create_numeric(self):
         variables = {
             '001': {
@@ -255,7 +254,6 @@
             }
         )
 
-=======
     def test_create_crunchbox_full(self):
         ds_mock = self._dataset_mock()
         ds = Dataset(ds_mock)
@@ -312,8 +310,6 @@
 
         ds.create_crunchbox()
         ds_mock.boxdata.create.assert_called_with(expected_payload)
-
->>>>>>> 298ac23a
 
 class TestExclusionFilters(TestDatasetBase, TestCase):
 
