--- conflicted
+++ resolved
@@ -807,11 +807,7 @@
             }
         }
         ds = Dataset(ds_res)
-<<<<<<< HEAD
-        with pytest.raises(KeyError) as err:
-=======
         with pytest.raises(KeyError):
->>>>>>> 1a50bcb6
             ds.create_savepoint('savepoint description')
 
     def test_load_empty_savepoint(self):
@@ -820,11 +816,7 @@
         ds_res.savepoints = mock.MagicMock()
         ds_res.savepoints.index = {}
         ds = Dataset(ds_res)
-<<<<<<< HEAD
-        with pytest.raises(KeyError) as err:
-=======
         with pytest.raises(KeyError):
->>>>>>> 1a50bcb6
             ds.load_savepoint('savepoint')
 
 
