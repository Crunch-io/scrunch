--- conflicted
+++ resolved
@@ -4,24 +4,22 @@
 
 python:
 - 2.7
+- 3.4
+- 3.5
 - &latest_py3 3.6
+
+matrix:
+  include:
+  - env:
+    - TOXENV=flake8
+    python: *latest_py3
+  - env:
+    - TOXENV=isort
+    python: *latest_py3
 
 jobs:
   fast_finish: true
   include:
-<<<<<<< HEAD
-  - python: 2.7
-  - python: 3.4
-  - python: 3.5
-  - python: &latest_py3 3.6
-  - python: *latest_py3
-    env:
-    - TOXENV=flake8
-  - python: *latest_py3
-    env:
-    - TOXENV=isort
-=======
->>>>>>> cd31f81d
   - stage: deploy
     if: tag IS present
     python: *latest_py3
@@ -41,11 +39,7 @@
 
 cache: pip
 
-<<<<<<< HEAD
-install: pip install tox
-=======
 install:
 - pip install tox tox-venv
->>>>>>> cd31f81d
 
 script: tox