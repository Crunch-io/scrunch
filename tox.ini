[tox]
envlist = python
minversion = 2.4
envlist = python

[testenv]
<<<<<<< HEAD
deps = git+https://github.com/Crunch-io/pycrunch#pycrunch
=======
deps =
	setuptools>=31.0.1
	# workaround for yaml/pyyaml#126
	# git+https://github.com/yaml/pyyaml@master#egg=pyyaml;python_version=="3.7"
>>>>>>> cd31f81d
commands =
    py.test {posargs}
    python setup.py checkdocs
usedevelop = True
extras = testing

<<<<<<< HEAD
[testenv:flake8]
skip_install = True
deps =
    flake8
    mccabe
# Ignore W503 due to https://github.com/PyCQA/pycodestyle/issues/498
# Ignore E501 electively
commands = flake8 \
           --ignore=E501,W503 \
           --exclude=scrunch/tests,__init__.py \
           scrunch

[testenv:isort]
deps = isort
commands = isort --recursive --diff --check-only scrunch

[isort]
skip_glob=*scrunch/tests/*
=======
[testenv:build-docs]
extras =
    docs
    testing
changedir = docs
commands =
    python -m sphinx . {toxinidir}/build/html
>>>>>>> cd31f81d
<|MERGE_RESOLUTION|>--- conflicted
+++ resolved
@@ -1,24 +1,27 @@
 [tox]
 envlist = python
 minversion = 2.4
-envlist = python
 
 [testenv]
-<<<<<<< HEAD
-deps = git+https://github.com/Crunch-io/pycrunch#pycrunch
-=======
 deps =
 	setuptools>=31.0.1
 	# workaround for yaml/pyyaml#126
 	# git+https://github.com/yaml/pyyaml@master#egg=pyyaml;python_version=="3.7"
->>>>>>> cd31f81d
+   git+https://github.com/Crunch-io/pycrunch#pycrunch
 commands =
     py.test {posargs}
     python setup.py checkdocs
 usedevelop = True
 extras = testing
 
-<<<<<<< HEAD
+[testenv:build-docs]
+extras =
+    docs
+    testing
+changedir = docs
+commands =
+    python -m sphinx . {toxinidir}/build/html
+
 [testenv:flake8]
 skip_install = True
 deps =
@@ -36,13 +39,4 @@
 commands = isort --recursive --diff --check-only scrunch
 
 [isort]
-skip_glob=*scrunch/tests/*
-=======
-[testenv:build-docs]
-extras =
-    docs
-    testing
-changedir = docs
-commands =
-    python -m sphinx . {toxinidir}/build/html
->>>>>>> cd31f81d
+skip_glob=*scrunch/tests/*